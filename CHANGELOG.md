# Changelog

Tous les changements notables sur le projet sont documentés dans ce fichier.

Ce projet adhère au principe du [Semantic Versioning](https://semver.org/spec/v2.0.0.html).

<<<<<<< HEAD
## 0.20.0 (UNRELEASED)

- Corrige la copie via le bouton "Copier" dans le champ d'URL du calendrier public (#369).
- Ajoute l'extension `iconv` dans la liste des extensions requises lors de l'installation (#371).
- Corrige le filtre sur les périodes de disponibilités dans le listing des techniciens qui ne prenait pas 
  correctement en compte les événements dont la date de début était antérieure à la date de début du filtre 
  (+ idem pour les dates de fin).
- Corrige divers problèmes de sécurité liés aux comptes utilisateurs.
=======
## 0.19.3 (2022-10-28)

- Améliore le temps de chargement des événements dans le calendrier (#210).
>>>>>>> 1f858f0a

## 0.19.2 (2022-07-29)

- Un problème lors de la création du premier utilisateur dans le wizard d'installation a été corrigé (#367).
- Dans la liste du matériel, le clic sur la référence ou le nom d'un matériel ouvre à nouveau sa page.
- La génération des factures fonctionne même si tout le matériel de la liste a une valeur de remplacement totale de 0.
- Il est possible de cliquer sur les noms des techniciens dans la liste pour voir leur fiche.

## 0.19.1 (2022-07-19)

- Corrige le titre de la page d'édition d'événement.
- Corrige les erreurs de validation pour la création des devis et du matériel en mode prêt.
- Corrige l'affichage des horaires de techniciens sur la fiche de sortie (#366).

## 0.19.0 (2022-07-18)

- Empêche la suppression des parcs qui contiennent du matériel (#362).
- Le nom et le prénom des utilisateurs sont maintenant obligatoires (#356).
- Pour le matériel, la catégorie est devenue une donnée facultative. Un matériel sans catégorie est donc classé sous le label 
  "Non catégorisé" dans les listes. Lors de la suppression d'une catégorie, le matériel qui lui était assigné devient donc "non catégorisé".
- Quand la liste du matériel des fiches de sortie est triée par catégories, celles-ci apparaissent maintenant par ordre alphabétique.
- Un problème a été corrigé dans l'agenda ICS "public", qui rendait impossible son utilisation dans certains cas (notamment Google Agenda) (#360).

## 0.18.1 (2022-03-29)

- Corrige la page d'édition des techniciens.

## 0.18.0 (2022-03-28)

- __[CHANGEMENT CRITIQUE]__ Robert2 requiert maintenant au minimum PHP 7.4 pour fonctionner (#327).
- Augmente la taille du champ `degressive_rate` des tables `bills` et `estimates` pour qu'il accepte une valeur jusqu'à 99999,99 (quand un événement est très long), au lieu de juste 99,99 (#329).
- Ajoute la possibilité de configurer les données affichées dans les événements du calendrier 
  via la page des paramètres de l'application (fin du ticket #302).
- Il est maintenant possible de s'abonner depuis votre application de calendrier préférée (Google Agenda, Apple Calendrier, etc.) au calendrier Robert2 / Loxya. 
  Pour plus d'informations, rendez-vous dans les paramètres de votre instance Robert2 / Loxya, onglet "Calendrier" (#326).
- Corrige un problème de formatage des données de configuration lors de l'installation (#100).
- Ajoute une limite de taille des fichiers uploadés dans la configuration générale (valeur par défaut 25 Mo) (#332).
- Ouvre le détail du matériel au clic sur son nom ou sa référence dans la liste (#331).
- Sur la fiche de sortie, supprime la mention inutile "autre matériel" de la liste du matériel triée par sous-catégories, quand la catégorie n'a aucune sous-catégorie (#319).
- Sur la fiche de sortie, affiche l'adresse de la société du bénéficiaire (si elle existe), à la place de celle de la personne (#341).
- Enlève la possibilité de trier sur la colonne "quantité restante" dans la liste du matériel (#324).
- Corrige le comportement du sélecteur de la société associée au bénéficiaire, dans le formulaire d'édition, pour qu'il fonctionne avec un grand nombre de sociétés existantes (#340).
- Corrige le tri des bénéficiaires par nom de la société (#342).
- Corrige le problème de rafraîchissement du calcul du matériel disponible après changement des quantités dans l'édition des événements (#348).
- Conserve la sélection des colonnes affichées dans les listings, même après un rechargement de la page (#144).

## 0.17.1 (2022-01-06)

- Corrige l'erreur de l'étape 5 du wizard d'installation (double boot du kernel).

## 0.17.0 (2022-01-05)

- Enlève la limite de caractères du champ "lieu" des événements (#300).
- Google Maps est maintenant utilisé à la place de OpenStreetMap pour ouvrir les adresses (#300).
- Utilise une période plutôt qu'une simple date pour le calcul des quantités disponibles du matériel (#301).
- Il est maintenant possible de choisir ce qui est affiché ou non dans les événements sur le calendrier (#302).
- Affiche le nom de l'utilisateur qui a créé l'événement dans la fenêtre d'événement.
- Supprime automatiquement la sous-catégorie quand la catégorie change lors de la sauvegarde du matériel (#306).
- Permet la création des inventaires de retour dès le premier jour des événements, sans pouvoir les terminer avant leur dernier jour (#307).
- Ajoute un paramètre permettant d'afficher ou non les numéros légaux sur les fiches de sortie (#310).
- Ajoute une colonne vide "Qté retour" dans la liste du matériel des fiches de sortie (#313).
- Trie les listes de matériel imprimées selon la catégorie (en affichant leur nom) en plus des sous-catégories (#315).
- Améliore les performances du chargement des événements du calendrier (de ~4 secondes à ~150 millisecondes sur un calendrier rempli) (#32).

## 0.16.2 (2021-11-04)

- Corrige la normalisation des horaires d'assignation des techniciens.

## 0.16.1 (2021-11-03)

- Corrige l'affichage de la corbeille dans le listing du matériel.

## 0.16.0 (2021-11-02)

- Commence l'amélioration du code front-end : réécriture en TypeScript, et utilisation de la nouvelle "composition API" de Vue.js.
- Corrige le comportement de la modale d'assignation de technicien (étape 3 de l'édition d'événement) en cas d'erreur serveur (#294).
- Corrige le comportement du calendrier principal quand un technicien a été supprimé (#293).
- Permet l'affichage des techniciens mis à la corbeille (#293).
- Corrige le problème d'assignation de technicien avec MySQL 5.7 (#294).
- À l'étape 4 de l'édition d'événement, ajoute la possibilité de sélectionner un autre événement pour réutiliser sa liste de matériel (#291).

## 0.15.1 (2021-09-21)

- Corrige une migration avec l'utilisation de préfixe de table (#288).

## 0.15.0 (2021-09-08)

- Change l'étape 3 de création / modification d'événement : ajoute une frise temporelle permettant de visualiser les assignations de tous les techniciens pour la période de l'événement, et d'assigner les techniciens à des horaires précis (#193).
- Ajoute une page qui affiche les informations d'un technicien (#188).
- Ajoute un onglet "Agenda" dans la page des techniciens qui montre un calendrier avec toutes les assignations du technicien (#188).
- Ajoute un filtre dans la liste des techniciens permettant de n'afficher que ceux qui sont disponibles dans une période donnée (#189).
- Ajoute la possibilité d'afficher un logo sur les PDF (en ajoutant une clé `company.logo` dans les `settings.json` et un fichier dans `public/img/`).
- Affiche le détail des horaires des techniciens dans les fiches de sortie (#190).
- Adapte l'affichage de la liste des techniciens dans la fenêtre d'événement et à l'étape 5 de l'édition d'événement (#191).
- Ajoute un onglet "Techniciens" dans la fenêtre d'événement qui affiche une frise temporelle des assignations (#192).
- Corrige le comportement des champs de quantité à l'étape 4 de l'édition d'événement (#213).
- Corrige le comportement du bouton "Afficher les quantités à date..." de la page de listing du matériel.
- Sécurise le fichier `progress.json` de l'assistant d'installation si on saute l'étape de création des catégories (#169).
- Conserve en mémoire les données des formulaires en cours de remplissage pour les nouveaux bénéficiaires, techniciens, matériel, parcs et utilisateurs (#173).
- Uniformise l'affichage des principaux formulaires.
- Ferme la fenêtre automatiquement et centre la frise temporelle sur le nouvel événement qui vient d'être créé après une duplication.
- Ajoute une infobulle au dessus des événements lors de leur déplacement dans les frises temporelles pour mieux visualiser les nouvelles dates avant de valider le déplacement (#247).
- Améliore l'utilisation des caractéristiques spéciales dans la page d'ajout / modification du matériel.
- Rend les catégories non-supprimables quand du matériel leur est assigné.
- Affiche systématiquement l'option par défaut dans les listes de sélection, même vides, plutôt qu'aucune option.
- Ajoute des messages d'aide dans l'encart de création de devis et factures, concernant les remises quand du matériel non-remisable est présent dans l'événement (#253).
- Corrige l'étape "3 - société" de l'assistant d'installation.

## 0.14.3 (2021-07-12)

- Corrige la migration qui posait problème avec les préfixes de table (#198).

## 0.14.2 (2021-07-09)

- Améliore les perfs des parcs : pas d'injection du montant total même pour le getOne().

## 0.14.1 (2021-07-08)

- Corrige une migration qui posait problème (#196).

## 0.14.0 (2021-07-07)

- Ajoute la possibilité de vérifier que tout le matériel est bien retourné à la fin d'un événement (#4).
- Simplifie la signification des couleurs des événements dans le calendrier.
- Désactive le cache des routes d'API pour l'environnement de développement.
- Désactive quelques règles ESlint pour faciliter le développement.
- Améliore et corrige le système d'affichage du titre des pages.
- Utilise des icônes cohérents pour le statut des événements dans le calendrier et la fenêtre d'événement.
- Ajoute une petite légende sous le calendrier pour expliquer les couleurs et icônes des événements (#155).
- Affiche les caractéristiques spéciales du matériel dans les fiches de sortie (#147).
- Ajoute la possibilité d'imprimer (en PDF) une liste de tout le matériel (ou de chaque parc séparément), à des fins d'inventaire (#149).
- Ajoute la possibilité d'archiver un événement, s'il est passé et que son inventaire de retour a été effectué (#152) (👏 @adamlarat).
- Ajoute la gestion des paramètres des fiches de sortie (#150), permettant de :
  - Choisir le type de classement pour la liste du matériel (par catégories, sous-catégories, par parc ou bien non classé).
  - Mettre un texte personnalisé en bas de page des fiches de sortie.
- Permet la suppression des utilisateurs qui ont déjà créé des événements (#159).
- À la création d'un matériel, le champ "parc" est pré-rempli uniquement si il n'existe qu'un seul parc dans la liste (#162).
- Met en valeur les champs qui ont des erreurs de validation avec une bordure rouge (#161).
- Regroupe les boutons d'actions secondaires de la fenêtre des événements dans un menu.
- Ajoute une action secondaire dans la fenêtre des événements pour supprimer l'événement.
- Ajoute une action secondaire dans la fenêtre des événements pour cloner l'événement avec de nouvelles dates (#120).
- Optimise le chargement de la liste des parcs en ajoutant un bouton qui récupère le montant total du parc (#171).
- Affiche les totaux du parc dans son formulaire de modification.

## 0.13.2 (2021-05-31)

- Corrige l'affichage de la valeur de remplacement du matériel dans les fiches de sortie en mode "flat" (#156).

## 0.13.1 (2021-05-25)

- Corrige le fonctionnement des filtres à l'étape 4 de l'edition d'un événement.

## 0.13.0 (2021-05-14)

- Corrige un problème avec le nom de la base de données de test (#128 et #129).
- Ajoute la création / suppression de devis pour les événements (#5).
- __[CHANGEMENT CRITIQUE]__ Robert2 requiert maintenant au minimum PHP 7.3 pour fonctionner (#78).
- Ajoute le support de la version 8.0 de PHP (#71).
- Ajoute la possibilité de renseigner une référence (numéro client) aux bénéficiaires (#122).
- Améliore les données affichées dans les PDF (fiches de sortie, devis et factures), en y ajoutant la référence
  (numéro client) du bénéficiaire (voir #122) et les numéros de téléphone des techniciens et des bénéficiaires.
- Corrige l'affichage des numéros légaux de l'entreprise (SIRET, etc.) sur les devis et factures.
- Corrige le nom des fichiers uploadés comme documents du matériel pour qu'il conserve son extension (#132).
- N'affiche plus les tags protégés (tags système) dans la page des étiquettes, pour éviter les confusions (#134).
- Accorde en nombre le terme "durée X jour(s)" dans les événements (#135).
- Corrige les problèmes d'affichage de la page de gestion des caractéristiques spéciales de matériel (#133).
- Empêche la suppression d'un événement si celui-ci est confirmé, même si la poubelle est affichée (#137).
- Corrige le problème d'affichage des titres des pages quand on change d'onglet (#142).
- Affiche la description de l'événement dans la fiche de sortie en PDF et améliore son affichage à
  l'étape 5 de la modification d'événement (#139).
- Permet la configuration du type d'affichage du matériel dans les fiches de sortie, pour le classer soit par
  sous-catégories, soit par parcs, ou bien sans classement particulier (#139).
- Ajoute la possibilité de renseigner un poste occupé pour chaque technicien d'un événement (#140).
- Permet l'ajout d'une photo associée au matériel (#138).

## 0.12.0 (2021-03-29)

- Améliore le calcul du matériel restant dans les événements.
- Ajoute la possibilité de limiter les caractéristiques spéciales du matériel par catégorie (#91).
- Ajoute le type "date" aux caractéristiques spéciales du matériel (#90).
- Permet l'envoi de documents (fichiers PDF, images JPEG ou PNG) associés à du matériel (#92).
- Ajoute la possibilité d'afficher les quantités de matériel disponibles pour une date donnée, dans le listing du matériel (#93).
- Corrige le lien vers le repo (Github au lieu de Gitlab) dans la modale des détails d'erreur (#97).
- Dans l'édition d'un événement, la modification de la date de début ne change plus la date de fin automatiquement (#99).
- Affiche certains messages d'aide sur plusieurs lignes, et corrige quelques fautes dans ces messages.
- Améliore l'affichage de la page du calendrier.
- Permet la suppression des caractéristiques spéciales de matériel (#101).
- Ajoute la possibilité de mettre des chiffres dans le nom des caractéristiques spéciales (#103).
- Améliore l'affichage de l'onglet "Facturation" des événements pour les utilisateurs du groupe "visiteur" (#104).
- Place le champ "sous-catégorie" en dessous du champ "catégorie" dans l'édition de matériel (#105).
- Pré-rempli le champ "quantité" du formulaire de nouveau matériel à 1 (#106).
- Dans le listing du matériel, ajoute un lien vers la gestion des caractéristiques spéciales.
- Ajoute la possibilité de modifier le nom des caractéristiques spéciales (#107).
- Améliore la disposition des filtres dans les pages de listing du matériel (#114).
- Supprime la pagination côté serveur pour le matériel à l'étape 4 de l'édition d'événement, et améliore l'UX (#115).
- Ajoute quelques informations (dates, bénéficiaires, techniciens) au survol des événements dans le calendrier (#117).
- Augmente le zoom maximum du calendrier à 6 mois pour élargir la vision globale de la frise temporelle (#118).
- Ajoute le titre des pages dans l'onglet du navigateur.
- Améliore le système de recherche des bénéficiaires pour inclure aussi le nom de la structure associée à la personne (#119).

## 0.11.0 (2021-01-14)

- Met à jour les dépendances du projet.
- Ajoute un fichier de config pour le "dependabot" de Github (#86).
- Le numéro de version du projet est maintenant centralisé dans un fichier `VERSION` à la racine.
- Les sources du client sont maintenant embarquées dans un dossier `dist/` côté client et non directement côté serveur.  
  Ceci va, par exemple, permettre de simplifier les mises à jour de la version compilée du client (via un simple `yarn build`).
  (Un lien symbolique est utilisé côté serveur pour relier les deux côtés de l'application)
- Corrige l'hôte de développement et permet sa customisation via une variable d'environnement. 
- Améliorations internes de la validation des données.
- Ajoute une page de vue du matériel en détail.
- Utilise des onglets dans la page de vue du matériel.
- Dans l'édition d'événements, la recherche directe des bénéficiaires et techniciens dans le champ multiple permet de tous les retrouver (#36).
- Ajoute des boutons dans la page des catégories, permettant d'ouvrir la liste du matériel d'une catégorie ou sous-catégorie (#51).
- Supprime automatiquement les espaces vides inutiles dans les champs des formulaires (#87).
- Si plusieurs parcs existent, un sélecteur dans le calendrier permet de filtrer les événements qui contiennent au moins un matériel d'un parc sélectionné (#94).
- Dans la liste des parcs (s'il y en a plusieurs), un lien sur chaque parc permet d'ouvrir le calendrier, filtré par ce parc (#94).

## 0.10.2 (2020-11-16)

- Le support de PHP 7.1 malencontreusement supprimé dans la précédente version a été rétabli.

## 0.10.1 (2020-11-10)

- Met à jour les dépendances côté serveur (+ corrige un bug avec Twig) (#55) (👏 @Tuxem).

## 0.10.0 (2020-11-06)

- Ajoute un nouveau champ `reference` à la table `events` permettant d'identifier  
  chaque événement côté machine après un import par exemple (non utilisé dans l'interface) (#45).
- Met à jour Phinx (système de migration de la base de données).
- Change le terme "Salut" en "Bonjour" en haut de l'application (#46).
- Autorise le signe "+" dans la référence du matériel (#43).
- Adapte les factures au cas où la T.V.A n'est pas applicable (#24).
- Ajoute un filtre sur le calendrier permettant de n'afficher que les événements qui ont du matériel manquant (#42).
- Permet la modification des événements passés dans le calendrier (#41).
- Affiche une alerte dans les événements qui n'ont pas de bénéficiaire, et cache leur bouton "imprimer".
- Trie les personnes (bénéficiaires et techniciens) sur le nom de famille par défaut (#37).
- Corrige le bug d'affichage des sociétés et des pays dans le formulaire des personnes (#50).

## 0.9.2 (2020-10-13)

- Met à jour les dépendances front.

## 0.9.1 (2020-08-04)

- Fix display name of beneficiaries in PDF files (bills and event summary) (#31).
- Fix materials list columns visibility in event step 4 when billing mode 'none' or when event is not billable (#30).

## 0.9.0 (2020-07-31)

- Update dependencies
- Remove bills file storage, and always re-create PDFs on demand (#8).
- Change bills numbers to be successive instead of using date of creation (#8).
- Fix total replacement amount of parks material (#6).
- Add a flag `has_missing_materials` in each event's data (#16).
- Fix undefined index in step 6 of install wizard (#26).
- Make the event summary printable (#15).
- Fix the `taggables` table `PRIMARY` constraint (#28).
- Automatically manage duplicate Person (technician / beneficiary) by adding the right tag (#14).
- Fix totals of items in parks listing, and add total in stock (#6).
- Display an icon (warning) on timeline events when they miss some materials (#16).
- Add a tooltip when hovering events on the timeline with information about event' status.
- Add a column "quantity" on the left of materials choice table in event's step 4 (#19).
- Fix interactive updates of quantities, amounts and buttons in event's materials choice table.
- Make the event summary printable (#15).

## 0.8.2 (2020-07-02)

- Fix color of events in calendar (#11).
- Update webclient to version 0.8.1.

## 0.8.1 (2020-07-01)

- Fix `composer.json` & `.htaccess` files, and improve release script.
- Fix color of events in calendar (#11).

## 0.8.0 (2020-06-17)

- Whole project restructuration.
- Whole project restructuration.
- Add a bash script to help releasing new versions of the projet (Gitlab Issue 77).

## 0.7.2 (2020-04-08)

- Fix double-click problem on calendar timeline, and double-tap on events on touch screens (Gitlab Issue 90).

## 0.7.1 (2020-04-04)

- Escape warning when deleting a PDF and permissions denied.
- Fix errors in English version of installation wizard.
- Fix missing materials bad counting in events (Gitlab issue 96).
- Allow extra characters in companies' locality field (Gitlab issue 98).
- Allow to skip installation step 6 (admin user creation) if some admins already exist in DB (Gitlab issue 87).
- Fix migrations when using a prefix for tables (Gitlab issue 97).
- Ignore execution time limit when doing migrations in step 5 of install wizard (Gitlab issue 104).
- Use [vue-visjs](https://github.com/sjmallon/vue-visjs) instead of [vue2vis](https://github.com/alexcode/vue2vis) (Gitlab Issue 60).
- Save (debounced) the materials list in events, directly when changes are made (Gitlab Issue 84).
- Improve errors display in UI using Help component (Gitlab Issue 87).
- Improve dates change in first step of event's edition (Gitlab Issue 85).

## 0.7.0 (2020-03-02)

- Event's location is now optional at creation (Gitlab issue 84).
- Sub-categories can now have very short names (at least 2 characters still) (Gitlab issue 86).
- Fix an error when installing the app using an existing well structured database (Gitlab issue 83).
- Add a way to create PDFs from HTML files (Gitlab issue 76).
- Add API endpoints to get, create and delete bills (Gitlab issue 77).
- Add `is_discountable` field in `materials` table (Gitlab issue 90).
- Fix CORS support to help dev of webclient.
- Remove forcing of SSL from public htaccess.
- Add a filter to materials getAll() to retreive only the material that is attached to an event.
- Add "company" step in installation wizard, and simplify complex steps (Gitlab issue 91).
- Add the choice of billing mode in installation wizard, and add "is_billable" field to events (Gitlab issue 57).
- Search materials in listings by name and reference (Gitlab issue 89).
- Use tags for companies (Gitlab issue 92).
- Allow sort persons by company legal name (Gitlab issue 93).
- Inverse first name and last name to display person's full name.
- Add bill-related fields ("is discountable" and "is hidden on bill") in materials edit page (Gitlab Issue 78).
- Add links to beneficiaries and technicians in event details modal window.
- Add a link to OpenStreetMap search on event location in event details modal window.
- Add billing section in event details modal window (Gitlab Issue 59).
- Use tabs in event modal window to display details (infos, materials, bill) (Gitlab Issue 79).
- Add a switch to display only selected materials in event's step 4 (Gitlab Issue 76).
- Sort materials by price in event summaries (Gitlab Issue 69).
- Add support of not billable events and loan mode (Gitlab Issue 80).
- Add company edit form & routes (Gitlab Issue 64).
- Allow beneficiaries to be attached to companies (Gitlab Issue 64).

## 0.6.4 (2020-02-09)

- Update webClient to version `0.6.2`.

## 0.6.3 (2020-02-07)

- Fix version of webClient (`0.6.1`) in entrypoint's twig view.

## 0.6.2 (2020-02-05)

- Update webClient to version `0.6.1`.
- Fix grand total calculation in event summary (Gitlab Issue 66).
- Fix display of extra-attributes when creating a new material (Gitlab Issue 63).

## 0.6.1 (2020-02-05)

- Fix logo in apidoc template
- Fix getAll countries to not be paginated
- Fix release script and ignore release ZIP file
- Fix an error in step 5 of event creation / modification.

## 0.6.0 (2020-02-01)

- Add _LICENCE.md_ file at project's root.
- Add a bash script to create a release ZIP file automatically (Gitlab issue 82).
- Add countries list to initialize database data at install (Gitlab issue 80).
- Fix and improve install wizard (Gitlab issue 81).
- Fix ACL for Visitors (Gitlab issue 79).
- Fix error when creating parks without country (Gitlab issue 69).
- Display technicians (assignees) in event's details modal window (Gitlab Issue 56).
- Add a button in calendar header to manually refresh events data (Gitlab Issue 50).
- Shrink menu sidebar when screen si smaller, and hide it when smallest (Gitlab Issue 53).
- Improve responsive design of menus & header (Gitlab Issue 53).
- Fix visitor access to calendar and user's view (Gitlab Issue 58).
- Improve log in / log out messages, and remember last visited page.
- Add a button in Attributes edit page, to go back to the last edited material (Gitlab Issue 51).
- Improve listings by showing extra columns (Gitlab Issue 55).

## 0.5.2 (2019-12-29)

- Fix material modification bug when saving tags (Gitlab issue 68).

## 0.5.1 (2019-12-29)

- Fix materials event save when quantity = 0 (Gitlab issue 66).
- Fix tags name field validation.
- Limit _out-of-order_ quantity to _stock quantity_, and disallow negative numbers for _stock quantity_ (Gitlab issue 67).
- Hide "loading" icon when resizing/moving an event is done (Gitlab Issue 49).
- Disable "center on today" button in calendar, when the current centered date is already today.
- Filter materials with quantity of 0 when saving event at step 4 (Gitlab Issue 48).
- Fix display of missing materials count in event summaries (Gitlab Issue 48).
- Improve interface of event summaries, with more messages when there is no materials.

## 0.5.0 (2019-12-29)

- Fix `setTags` method in `Taggable` trait.
- Improve taggable _get all filtered_ method.
- Get materials remaining quantities for a given period (Gitlab issue 63).
- Fix error when save materials with tags in payload (Gitlab issue 62).
- Extend materials data with ability to assign it arbitrary attributes (Gitlab issue 19).
- Add an endpoint to check missing materials of an event (Gitlab issue 64).
- Add _tags_ management page (Gitlab Issue 44).
- Use tags assignment on materials (Gitlab Issue 44).
- Filter materials by _tags_ in listing page (Gitlab Issue 44).
- Add fourth step of _Events_ creation / modification: materials (Gitlab Issue 24).
- Improve mini-summary of event creation / modification by displaying a red border when event has not-saved modifications.
- Make the content scroll instead of whole app.
- Improve UX of multiple-items selector (loading, error message).
- Add last step of _Events_ creation / modification: final summary page (Gitlab Issue 25).
- Add extra informations to material's modification page (Gitlab Issue 43).
- Add a page to manage extra informations (attributes) (Gitlab Issue 43).
- Display missing materials in event's summary (Gitlab Issue 47).
- Add a datepicker on the calendar to center the view on a specific date (Gitlab Issue 45). Help section was moved to the bottom of the view.
- Memorize (localStorage) the last period viewed in calendar (Gitlab Issue 46).

## 0.4.1 (2019-10-27)

- Fix CSS differences between Chrome / Firefox and Build / serve.

## 0.4.0 (2019-10-26)

- Add filter of materials by park (Gitlab issue 56).
- Expose some configuration data to front-end via `__SERVER_CONFIG__` javascript var (Gitlab issue 54).
- Add a step in install wizard for extra settings.
- Redesign install wizard a bit to improve UX.
- Add informations  `person_id`, `company_id`, `street`, `postal_code`, `locality`, `country_id`,
  `opening_hours` and `notes` to parks (Gitlab issue 53).
- Add main park's name in _"settings"_ step of installation wizard (Gitlab issue 53).
- Add a command-line tool to quickly import data from Robert 0.6 (Gitlab issue 38). At the moment, only materials
  and technicians can be imported this way.
- Add support of `orderBy` and `ascending` query-strings in controllers `getAll()` methods (Gitlab issue 59).
- Change manner to search for an entity: Route `.../search` is replaced by the use of query-strings
  `search` and `searchBy` for searching (Gitlab issue 60).
- Fix database potential bug due to MySQL charset `utf8mb4` and indexed fields limit (Gitlab issue 52).
- Remove pagination when fetching events, use start and end dates instead to limit the results (Gitlab issue 51).
- Add _parks_ managment (index & edit) pages (Gitlab Issue 35).
- Add filter by _park_ in materials list page (Gitlab Issue 35).
- Use settings passed by the Robert2-api server (Gitlab Issue 36).
- Redesign event's edition breadcrumbs and add a mini summary slot.
- Use global state for Parks, Categories and Countries (Gitlab Issue 39).
- Use ServerTable from `vue-tables-2` component, to be able to use server-side pagination (Gitlab Issue 37).
- Add a way to display soft-deleted items in listings, and to restore or permanently delete elements (Gitlab Issue 40).
- Use new fetching system for events in calendar (specify period when fetching) to optimize loading.

## 0.3.12 (2019-10-05)

- Update dependencies.
- Update webClient to version `0.3.2`.

## 0.3.11 (2019-09-29)

- Update webClient to version `0.3.1`.

## 0.3.10 (2019-09-29)

- Update webClient to version `0.3.0`.

## 0.3.9 (2019-09-25)

- Add `countries` API endpoint.

## 0.3.8 (2019-09-21)

- Add possibility to save Events with their Assignees, Beneficiaries and Materials in the same PUT request.
- Use custom pivot to use quantity for events-materials relationship.
- Update postman collection & API documentation.

## 0.3.7 (2019-09-16)

- Fix login (`TokenController` and `User` model) to accept pseudo as well as e-mail for credentials.

## 0.3.6 (2019-09-15)

- Fix Event model, and Events controller's `update` method.

## 0.3.5 (2019-09-12)

- Fix unit tests and JS configuration for Staging.

## 0.3.4 (2019-09-12)

- Fix some unwanted validation errors in models Event & Person.
- Update client build version to latest `0.2.3` (intermediary build)

## 0.3.3 (2019-08-07)

- Update client build version to `0.2.3`

## 0.3.2 (2019-08-05)

- Fix a unit test
- Update all dependencies to latest versions, and use `vue-cli 3` (Gitlab Issue 34).
- Improve locales files structure for better i18n handling in code.

## 0.3.1 (2019-08-03)

- Add Cookie support for JWT Auth, when Auth header not found.
- Fix a small CSS bug when built for production.

## 0.3.0 (2019-07-04)

- Integrate [Robert2-WebClient](https://gitlab.com/robertmanager/Robert2-WebClient) to serve a nice UI (Gitlab issue 50).
- Fix a PHP notice in install process (Gitlab issue 48).
- Modify unicity constraint on sub-categories: two names can be the same if not in the same parent category (Gitlab issue 49).
- Improve login system
- Replace broken Plantt module by Vue2Vis to display event in a timeline (Gitlab Issue 19).
- Retreive all events from the API to display on the timeline (Gitlab Issue 20)
- Open event in a modal window when double-clicking on it in the timeline. Basic
  event's informations are displayed after a fetch from the API. (Gitlab Issue 26)
- Add _Technicians_ listing page, _Technician_ form to add and edit, and technicians deletion (Gitlab Issue 22).
- Add first step of _Events_ creation / modification: required informations (Gitlab Issue 21).
- Implement events steps system with a breadcrumb module.
- Add the `MultipleItem` component.
- Add second step of _Events_ creation / modification: beneficiaries (Gitlab Issue 23).
- Add third step of _Events_ creation / modification: technicians (assignees) (Gitlab Issue 31).
- Improve login page presentation, and add a loading when submit login (Gitlab Issue 28).
- Improve tables design.
- Add country select in Person Form.
- Improve SweetAlert design and Categories page.
- Add current users's profile modification page (Gitlab Issue 29).
- Add current users's settings modification page (Gitlab Issue 29).

## 0.2.3 (2019-07-01)

- Fix persons validation
- Fix existing Tags handling when bulk add tags
- Fix a typo in French i18n locale
- Set orderBy for hasMany-related models of Category and User
- Add possibility to get all materials by category and sub-category
- Fix i18n locale setting at startup

## 0.2.2 (2019-02-05)

- Add `httpAuthHeader` into settings, to allow custom header name for HTTP Authorization Bearer token data (Gitlab issue 46).
- Fix some issues with `.htaccess` files.
- Optimize client build.

## 0.2.1 (2019-02-03)

- Improve `.htaccess` files.
- Fix some issues when deploying the application on shared servers.
- Add `client/dist/` (build result) folder to git.

## 0.2.0 (2019-02-02)

- Use [Docker](https://www.docker.com/) containers to have unified environments (php & mysql) for dev (Gitlab issue 33).
- Use [Phinx](https://phinx.org/) to handle database migrations (Gitlab issue 17).
- Add `Event` model and API endpoints (Gitlab issue 26).
- Use config's `prefix` optional setting for tables names (Gitlab issue 37).
- Add groups of users, and create "admin", "member" & "visitor" groups (Gitlab issue 18).
- Add `tags` for `material` entity (Gitlab issue 22).
- Add API documentation generated from Postman collection (only version 1 at the moment) (Gitlab issue 11).
- Add `UserSettings` model and API enpoints (Gitlab issue 36).
- Add i18n module and translate the validation errors messages (Gitlab issue 41).
- Translate the installation wizard pages (Gitlab issue 40).
- Use custom token validity duration, according to value set in user settings (Gitlab issue 21).
- Add API endpoints to restore soft-deleted records (Gitlab issue 43).
- ACL: limit access to certain resources' actions by user groups (Gitlab issue 39).
- Add API endpoints to manage sub-categories independently from categories (Gitlab issue 44).
- Fix `sub_category_id` field of `materials` table, which can now be `null`.
- Remove password from Auth Token response data.
- Fix usage of `displayErrorDetails` setting.
- Use `public/version.txt` to centralize version number that will be displayed in views.
- Throw an error when fixtures dataseed fails, in order to stop unit tests if incomplete data (Gitlab issue 35).
- Don't serve the soft-deleted records when querying data (Gitlab issue 42)
- Make the _"search bar"_ component usable in whole application, and
use it in "Users" page (Gitlab Issue 6).
- Add a "_help_" global component and use it in "Calendar" and "Users" page (Gitlab Issue 4).
- Switch from `vue-resource` to `axios` module, for HTTP Ajax system (Gitlab Issue 14).
- Improve _error messages_ on login page (Gitlab Issue 12).
- Add `v-tooltip` to dependencies, and use it in _side bar_, _main header_ and
_Users_ page (on actions buttons) (Gitlab Issue 5).
- Add `vue-tables-2` to dependencies, to have tables with header, order by and
pagination. And, use it in _Users_ page (Gitlab Issue 1, #2 and #3).
- Add _User_ creation / modification page (Gitlab Issue 11).
- Add _User_ soft delete (Gitlab Issue 15).
- Add _Beneficiaries_ page (listing) (Gitlab Issue 8).
- Add _Beneficiaries_ creation / modification page (Gitlab Issue 9).
- Add _Materials_ page (listing), with filter by categories & sub-categories (Gitlab Issue 16).
- Add _Materials_ creation / modification page (Gitlab Issue 17).
- Add _Categories_ creation / modification page (Gitlab Issue 18).
- Use [external Plantt](https://github.com/polosson/vue-plantt) component (Gitlab Issue 7).

## 0.1.0 (2018-11-24)

First Robert API's milestone. Yay!

This is the very first time we can use the Robert2-api, with JWT authentication in place, and several basic entities available, like users, persons, companies, tags, categories, parks and materials. Check this in details below!

- Basic __app__ (Slim 3 Framework) structure in place.
- First API __auth system__ (JWT).
- Integration __testing__ system in place (Gitlab issue 1).
- Use a __configuration manager__ (php class) (Gitlab issue 5).
- Add `install/` and `apidoc/` routes, and create __base of UI__ for those views using _twig_ (Gitlab issue 6).
- Create an __installation wizard__ : initiate configuration, create database and its structure, and create first user (Gitlab issue 7).
- Add step to install wizard : __database structure__ creation, using SQL files (Gitlab issue 8).
- Use Illuminate Database and __Eloquent ORM__ for all models, and adapt unit tests (Gitlab issue 4).
- Add `Category` & `SubCategory` models and API endpoints (Gitlab issue 14).
- Use `password_hash` and `password_verify` in `User` model (Gitlab issue 20).
- Improve models with mutators and values cast (Gitlab issue 30).
- Use JWT Auth Middleware to authenticate requests for api routes using Json Web Token (Gitlab issue 32).
- Add `Park` model and API endpoints (Gitlab issue 13).
- Add `Material` model and API endpoints (Gitlab issue 15).
- Set pagination in controllers (not models) (Gitlab issue 31).
- Add `update` and `delete` API endoints and controller methods (Gitlab issue 27).
- Initialize App using _Vue.js CLI_.
- Add global state management (_vuex_).
- Add _i18n_ management.
- First contact with API (_auth user_).
- Add _Users list_ page.
- Use _sweet modal_ for alerts and modals.
- Add basic calendar (_Plantt for Vue.js_ not complete yet).
- Add a _changelog_, a _contributing_ file, and rewrite a bit the _readme_.
- Update dependencies and add the _.gitlab-ci.yml_ file.<|MERGE_RESOLUTION|>--- conflicted
+++ resolved
@@ -4,7 +4,6 @@
 
 Ce projet adhère au principe du [Semantic Versioning](https://semver.org/spec/v2.0.0.html).
 
-<<<<<<< HEAD
 ## 0.20.0 (UNRELEASED)
 
 - Corrige la copie via le bouton "Copier" dans le champ d'URL du calendrier public (#369).
@@ -13,11 +12,10 @@
   correctement en compte les événements dont la date de début était antérieure à la date de début du filtre 
   (+ idem pour les dates de fin).
 - Corrige divers problèmes de sécurité liés aux comptes utilisateurs.
-=======
+
 ## 0.19.3 (2022-10-28)
 
 - Améliore le temps de chargement des événements dans le calendrier (#210).
->>>>>>> 1f858f0a
 
 ## 0.19.2 (2022-07-29)
 
