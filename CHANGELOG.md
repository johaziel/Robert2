# Changelog

Tous les changements notables sur le projet sont documentés dans ce fichier.

Ce projet adhère au principe du [Semantic Versioning](https://semver.org/spec/v2.0.0.html).

<<<<<<< HEAD
## 0.24.4 (2024-05-30)

- Correction d'un bug dans la fonctionnalité de recherche des tableaux lorsque ceux-ci contiennent des dates.

## 0.24.3 (2024-05-23)

- Résolution d'un problème de suppression des assignations des techniciens lorsque la 
  nouvelle période ne permet plus de garantir au moins une assignation.
- Utilise la valeur de la configuration d'email `from` pour le champ `reply-to` lors de l'envoi des e-mails avec Loxya.

## 0.24.2 (2024-05-22)

- Rétablit l'information du parc, qui avait disparu de la fiche matériel.

## 0.24.1 (2024-05-14)

- Corrige le click sur les éléments déroulant sur mobile / tablette.
- Corrige la recherche dans les listings quand des caractères spéciaux sont utilisés.

## 0.24.0 (2024-05-09)

- __[CHANGEMENT CRITIQUE]__ Loxya requiert maintenant au minimum PHP 8.1 pour fonctionner.
- L'application utilise maintenant le nom "Loxya" partout (plutôt que "Loxya (Robert2)").
- Ajoute le support PHP 8.2 et PHP 8.3.
- Le compte des événements pour les unités de matériel tient compte des événements supprimés (Premium).
- Les événements supprimés ne sont plus affichés dans le calendrier des techniciens.
- Dans la fiche bénéficiaire, un onglet "Historique" affiche la liste des e-mails qui ont été envoyés
  au bénéficiaire. Dans les fenêtres des événements et réservations, un onglet "Historique" affiche
  la liste des messages de rappels qui ont été envoyés aux bénéficiaires (Premium).
- Prend en charge l'utilisation d'un wildcard (`*`) pour configurer la création automatique du
  bénéficiaire lié à l'utilisateur se connectant via un service externe (CAS ou SAML2) (Premium).
- Ajout de la possibilité de définir les événements à l'heure près. Ceci se choisit à la première
  étape de l'édition d'un événement, en cochant, ou non, "Jours entiers?" (activé par défaut)
  dans le sélecteur des dates de l'événement. 
- Pour les réservations publiques, l'administrateur a la possibilité de configurer les
  réservations pour qu'elles soient basées sur des créneaux horaires précis ou sur des
  journées entières. Cette configuration est disponible dans les paramètres de réservation (Premium).
- Ajoute la possibilité de distinguer la période de l'événement (et donc de facturation si 
  celle-ci est activée), parfois appelée "Période d'exploitation", de la période de mobilisation
  du matériel. Ceci peut par exemple être utile pour inclure le temps nécessaire à l'installation
  et à la désinstallation du matériel avant et après l'événement.  
  La planification de cette période de mobilisation peut être effectuée lors de l'édition d'un événement. 
  Quoi qu'il en soit, la mobilisation du matériel commencera dès que l'inventaire de départ aura été marqué
  comme terminé (si celui-ci est effectué avant la date de mobilisation initialement prévue).
  Pour ce qui est du retour, c'est l'inventaire de retour qui permettra de signifier que le matériel est
  de retour en stock (ou bien la date de fin de mobilisation prévue en l'absence d'inventaire de retour
  avant celle-ci).
- __Attention__ lors de la mise à jour à l'étape de migration de la base de données, les dates
  de mobilisation des événements existants qui ont un inventaire de départ et/ou de retour terminé
  seront synchronisées avec les dates de ces inventaires. Si vous êtes abonné à une offre SaaS et que
  vous ne souhaitez pas que ces dates soient modifiées, mais plutôt que ce soient les dates des inventaires
  de départ et retour qui soient modifiées pour correspondre aux dates des événements, merci de _contacter
  le support_ avant de demander la mise à jour.
- Ajoute une page qui liste tous les événements (et réservations pour la Premium), avec une pagination,
  une recherche intelligente sur le titre, le lieu et le bénéficiaire, et un filtre par parc
  et par catégorie.
- Ajoute un paramètre utilisateur permettant de choisir la vue par défaut entre la frise
  temporelle (calendrier), et la liste paginée des événements et réservations.
- Lors de la modification des dates d'un événement (que ce soit en le déplaçant, ou en le faisant commencer 
  plus tôt ou terminer plus tard), les assignations des techniciens ne seront plus déplacées par l'application
  car celle-ci n'avait aucune garantie que le technicien était réellement disponible aux nouvelles dates et heures assignées
  (qui pouvaient d'ailleurs se retrouver au beau milieu de la nuit en fonction de la nouvelle date et heure de début de l'événement).
  Pour chaque assignation de technicien:
  - Si celle-ci est encore "réalisable" pendant les nouvelles dates sans changer quoi que ce soit, celle-ci sera conservée inchangée.
  - Si les nouvelles dates impactent en partie l'assignation, celle-ci sera tronquée / raccourcie.
  - Si les nouvelles périodes n'incluent plus du tout l'assignation, celle-ci sera supprimée.
  Une alerte a été ajoutée au moment d'éditer les dates pour rappeler à l'opérateur d'ajuster les assignations 
  après avoir changé les dates.
- Lors de la duplication des événements, l'assignation des techniciens ne sera plus dupliquée automatiquement.
  En effet, l'application n'avait aucune garantie que les techniciens assignés au précédent événement étaient réellement 
  disponibles aux nouvelles dates et heures dupliqués. L'assignation de techniciens nécessite dans la majorité des cas
  une validation humaine, d'autant qu'en fonction de l'heure de départ du nouvel événement, les assignations pouvaient se
  retrouver en dehors des heures ouvrables.
- Les réservations publiques (Premium) prennent maintenant en compte les heures et jours d'ouverture de l'établissement.
  Pour mettre en place ces plages sur votre instance hébergée par nos soins, n'hésitez pas à prendre contact avec nos services.
- Affiche le commentaire du demandeur dans la fenêtre d'une réservation, onglet "informations" (Premium).
- Corrige la suppression définitive d'un utilisateur ayant un bénéficiaire (ou technicien) lié dans la corbeille.
- Corrige le comportement des inventaires de retour quand un matériel qui a été supprimé est
  présent dans la liste.
- Ajoute la prise en charge de l'envoi des e-mails via le service inclut dans les abonnements SaaS.
- Ajoute une section dans les paramètres généraux, onglet "fiches de sortie", qui permet de choisir
  si on veut afficher ou non les colonnes "valeur de remplacement", "description du matériel",
  les "tags" associés au matériel, numéros de série des unités (Premium), et la photo du matériel.
- Ajoute la possibilité de joindre la fiche de sortie aux e-mails qui notifient les bénéficiaires que leur
  réservation a été approuvée (choix dans les paramètres globaux, onglet "Réservations en ligne") (Premium).
- Dans la fenêtre d'un événement ou d'une réservation, un nouveau bouton permet d'envoyer la liste
  du matériel par e-mail au(x) bénéficiaire(s) (Premium).
- À l'étape 3 ("techniciens") de l'édition des événements, un champ de recherche permet de chercher
  un technicien dans la liste, par son nom, son prénom ou son adresse e-mail.
- À l'étape 4 de l'édition des événements, les détails du matériel (avec la photo) sont affichés quand le
  curseur de la souris survole une ligne dans la liste.
- Dans la fenêtre d'un événement, un nouveau bouton permet d'envoyer la fiche de sortie en PDF à
  tous les techniciens qui sont assignés à l'événement (Premium).
- Dans la fenêtre d'un événement ou d'une réservation, un nouveau bouton permet de copier le permalien
  de la fiche de sortie dans le presse-papier. Toute personne utilisant ce lien pourra télécharger
  la fiche de sortie actualisée, au format PDF, même sans être connecté au logiciel (Premium).
- Il est maintenant possible de remettre les inventaires de départ et de retour en attente.
  Cela revient à annuler leur état "terminé" et à rétablir le stock en réintégrant les quantités cassés.
=======
## 0.23.4 (2024-06-10)

- Corrige le tri du matériel selon la quantité.
>>>>>>> 187c59c8

## 0.23.3 (2024-04-11)

- Limite le nombre de vérifications différées simultanées du matériel manquant (2 par défaut).

## 0.23.2 (2024-02-12)

- Sur le calendrier, la vérification du matériel manquant est différée pour optimiser les temps de chargement.
- Dans les devis et factures, le calcul de la remise s'applique sur le montant total, non plus sur le total journalier.

## 0.23.1 (2023-12-16)

- Les fiches de sorties des événements peuvent être éditées même en l'absence d'un bénéficiaire.
- Désactive TEMPORAIREMENT la vérification de l'absence de pénuries dans les inventaires de départ / retour
  en attendant la gestion horaire des événements / réservations (sans quoi cela pouvait être problématique 
  pour les événements / réservations avec retour / départ le même jour)
- Corrige une incohérence au niveau de la limitation de la remise applicable aux événements contenant du
  matériel non remisable. Le système proposait de définir un pourcentage de remise sur la totalité du prix
  (en fonction du matériel remisable) mais limitait l'application de ce pourcentage à la partie remisable (#402).
  Seuls les nouveaux devis / factures utiliseront ce nouveau mode de fonctionnement, plus logique, les anciens
  devis / factures ne seront évidemment pas modifies (les données étant de toute façon figées).
- Corrige une erreur 403 qui s'affichait lorsqu'un serveur HTTP de type Apache était utilisé pour "servir" l'application.

## 0.23.0 (2023-12-14)

- Mise à jour des dépendances du projet.
- Ajoute la prise en charge complète de l'authentification SAML 2.0 (Premium).
- La clé de configuration `apiUrl` a été renommée `baseUrl` dans le fichier de configuration.  
  L'ancien nom est toujours pris en charge pour le moment pour une question de rétro-compatibilité. 
  (il sera toutefois supprimé dans une future version, pensez à mettre à jour vos 
  `settings.json` si vous ne disposez pas d'une offre SaaS)
- Ajoute une commande permettant d'envoyer un e-mail de test via la console (Premium).
- L'import de bénéficiaires en masse est maintenant possible depuis un fichier CSV (Premium).
- Corrige l'affichage des disponibilités des techniciens à l'étape 3 de la modification d'événement.
- Ajoute un endpoint `/healthcheck` (désactivé par défaut) pour vérifier l'état de l'instance,
  et la date de dernière modification de son matériel, événements ou réservations.
- Corrige le champ de recherche des demandes de réservations.
- Permet la modification du matériel des réservations jusqu'au dernier jour de sortie (Premium).
- Prise en charge des inventaires de départ des événements et réservations.
- Corrige un souci lors de la sauvegarde d'une unité de matériel avec une référence déjà 
  existante pour le même matériel (l'erreur de sauvegarde faisait penser à un bug de l'application).
- Il est maintenant possible de chercher dans les événements par lieu.
- Prise en charge des retour à la ligne dans l'affichage de description des matériels.
- Corrige l'affichage et le tri des quantités cassées dans le matériel.
- Ajoute une page permettant de consulter les informations d'un bénéficiaire, son historique de commandes,
  ainsi que la liste des devis et factures qui lui ont été adressés.
- Corrige la duplication d'événement lorsque des unités de l'événement d'origine sont 
  déjà utilisées au même moment que dans le nouvel événement (Premium).
- Corrige la duplication d'événement lorsque des techniciens de l'événement d'origine sont 
  déjà mobilisés au même moment que dans le nouvel événement (voir #346).
- Améliore les sélecteurs de dates, notamment en permettant de choisir des périodes pré-définies quand 
  c'est utile (par exemple dans les filtres de période matériels et techniciens).
- Corrige un problème de performance lors de la récupération des réservations et événements liés
  aux matériels et bénéficiaires. La récupération se fait maintenant de manière séquentielle (voir #387).

## 0.22.2 (2023-08-11)

- Enlève le tri par liste dans les fiches de sorties classées par parc (Premium).
- Supprime la contrainte d'unicité sur l'e-mail de la table `persons` (#394).
- Ajoute des observers qui suppriment automatiquement les enregistrements "orphelins"
  de la table `persons` (#394).
- Corrige un problème d'affichage impactant les quantités dans le sélecteur de 
  matériel lors de la suppression d'un matériel de la liste.

## 0.22.1 (2023-08-04)

- L'utilisation d'un champ de tri non autorisé ne provoque plus de dysfonctionnement dans les pages de listing.
- Corrige les boutons de modification et suppression des emplacements de parc (Premium).

## 0.22.0 (2023-08-03)

- Ajoute la possibilité de choisir un emplacement de rangement pour chaque matériel
  au sein d'un parc, et affiche cette information dans les fiches de sorties et les
  inventaires de retour (Premium #294).
- Dans les inventaires de retour des événements, un bouton permet d'envoyer une notification
  par e-mail aux techniciens assignés à l'événement, tant que le matériel n'a pas été
  complètement retourné, ou que l'inventaire n'est pas terminé (Premium #293).
- Dans le calendrier, un nouveau filtre permet de filtrer les événements par catégorie
  du matériel qu'il contient (Premium #297).
- Affiche la durée des événements et réservations dans l'onglet "périodes de réservation"
  de la fiche matériel (Premium #204).
- Ajoute la notion de technicien "préparateur de commande" : à l'étape 1 de la modification
  des événements, on peut choisir un préparateur de commande. Celui-ci sera ensuite notifié
  automatiquement la veille du premier jour de l'événement, par un e-mail qui contient la
  fiche de sortie en pièce jointe (Premium #295).
- Corrige le calcul du prochain numéro de facture en prenant en compte le numéro des factures 
  supprimées.
- Améliore grandement les performances de calcul des disponibilités du matériel. Cela se traduit
  par des temps de chargement divisés par 5 (donc un gain de 500% !) dans le calendrier, mais aussi
  à l'étape 4 de l'édition d'événement, et dans l'onglet "périodes de réservation" du matériel (Premium #321).
- Ajoute la possibilité de télécharger la fiche de sortie avec une page par parc de matériel (Premium #290).
- Les événements peuvent maintenant avoir plusieurs sous-listes de matériel distinctes (Premium #289).

## 0.21.2 (2023-05-15)

- Corrige l'édition des modèles de liste (Premium).
- Corrige la modification du matériel des événements qui se terminent le jour courant.

## 0.21.1 (2023-05-15)

- Corrige les inventaires de retour qui n'affichaient plus la liste du matériel.
- Corrige la prise en charge de la configuration des fichiers autorisés à l'upload côté Front (Premium #313).
- Corrige le comportement des onglets dans les fiches matériel et technicien.

## 0.21.0 (2023-05-11)

- Dans la liste du matériel, le champ "Afficher les quantités restantes à date" est pré-rempli avec
  la date courante, et la quantité disponible est affichée à côté de la quantité totale en stock,
  pour faciliter la comparaison.
- Corrige le comportement de la pagination des listings quand on essaye de charger une plage de données
  qui n'existe pas ou plus (Premium #229).
- Les caractéristiques spéciales peuvent être totalisées en bas de la liste du matériel
  de la fiche de sortie des événements et réservations (Premium #266). Un nouveau champ "Totalisable"
  permet de contrôler si la caractéristique doit être utilisée ou non dans les totaux.
- Tous les champs des caractéristiques spéciales du matériel peuvent être modifiés, à l'exception du
  champ "type", qui ne peut pas changer.
- Ajout de la possibilité de personnaliser les échantillons de couleurs proposés dans le sélecteur de 
  couleur via la clé `colorSwatches` dans configuration JSON du projet (`settings.json`).
- Il est maintenant possible de rattacher des documents aux techniciens, aux réservations et aux 
  événements (Premium #264, #298).
- L'URL de la partie "réservation en ligne" (/external) peut être copiée directement depuis la page des
  paramètres de la réservation en ligne.
- Un nouvel onglet dans les paramètres du logiciel permet de contrôler le comportement des inventaires
  de retour : soit l'inventaire est vide au départ, et doit être rempli manuellement (comportement par
  défaut), soit les quantités retournées sont pré-remplies, et il faut décocher ce qui n'est pas revenu.
- Ajoute la possibilité de modifier la liste du matériel des réservations approuvées ou en attente,
  tant que la facturation n'est pas activée (Premium #287).
- Les unités de matériel qui sont utilisées dans les événements ou les réservations sont à nouveau
  affichées dans l'onglet "Périodes de réservation" de la fiche matériel (Premium #284).
- Les références des unités utilisées dans un événement ou une réservation sont affichées dans
  l'onglet "materiel" de la fenêtre de l'événement ou réservation (Premium #284).
- Quand l'utilisateur connecté a des parcs restreints et qu'il n'a accès qu'à un seul parc de matériel,
  le filtre par parc du calendrier est pré-rempli avec ce parc (Premium #163).

## 0.20.6 (2023-04-14)

- Pour les réservations en ligne, le comportement du délai minimum avant réservation a été revu
  pour permettre la création d'une réservation pour le jour même.
- Dans la réservation en ligne, l'ajout au panier d'un matériel faisant partie d'un parc
  restreint n'est plus possible même via l'API (Premium #163).
- Il est maintenant possible d'assigner un technicien dès minuit du premier jour de l'événement,
  et jusqu'à minuit du dernier jour. On peut également assigner le même technicien sur
  des créneaux horaires qui se suivent (premium #288).

## 0.20.5 (2023-03-28)

- Corrige un problème d'accès aux événements du calendrier pour les utilisateurs ne faisant pas
  partie du groupe "administrateurs".
- Lors de l'assignation des techniciens à un événement, les indisponibilités des techniciens affichent
  maintenant le bon titre des événements sur lesquels ils sont déjà assignés.

## 0.20.4 (2023-03-24)

- Les utilisateurs du groupe "visiteur" ne voient plus l'entrée de menu "Demandes de réservation",
  car ils n'y ont pas accès.
- Quand la liste du matériel est filtrée par parc, le calcul de la quantité en panne du matériel unitaire
  prend maintenant en compte ce filtre (Premium #169).

## 0.20.3 (2023-03-20)

- Les unités de matériel sont maintenant triées par références (Premium #271).
- Utilise maintenant des dates au format britannique ([Jour]/[Mois]/[Année]) plutôt 
  qu'americain ([Mois]/[Jour]/[Année]) lorsque l'anglais est utilisé comme langue de l'interface.

## 0.20.2 (2023-03-17)

- Spécifie que la version de PHP requise doit être 64 bits.
- Ajoute une migration qui met le champ `is_billable` de tous les événements à `false` quand la facturation
  est désactivée dans la configuration globale.
- Corrige un problème (introduit dans la version 0.20.0) dans le calcul des disponibilités 
  du matériel pour le matériel non unitaire qui avait tendance à sous-évaluer les quantités 
  restantes en stock. 

## 0.20.1 (2023-03-16)

- Corrige un problème qui empêchait de lancer la mise à jour de la base de données sur certaines installations.

## 0.20.0 (2023-03-14)

- __[CHANGEMENT CRITIQUE]__ Loxya (Robert2) requiert maintenant au minimum PHP 8.0 pour fonctionner (OSS #375).
- Ajoute le support PHP 8.1 (OSS #328).
- Change le nom de l'application en "Loxya (Robert2)" partout.
- Corrige divers problèmes de sécurité liés aux comptes utilisateurs.
- Corrige la traduction anglaise du mot "facture" ("bill" → "invoice") partout (OSS #377).
- Améliore le système de traduction, et formate des dates correctement pour la langue anglaise (OSS #378).
- Corrige la copie via le bouton "Copier" dans le champ d'URL du calendrier public (OSS #369).
- Ajoute l'extension `iconv` dans la liste des extensions requises lors de l'installation (OSS #371).
- Corrige le filtre sur les périodes de disponibilités dans le listing des techniciens qui ne prenait pas 
  correctement en compte les événements dont la date de début était antérieure à la date de début du filtre 
  (+ idem pour les dates de fin).
- Corrige, sur la page de calendrier sur mobile, l'affichage de la fenêtre de détails des événements
  lors du double-click (OSS #359).
- Dans la fenêtre des événements, les totaux affichent plus de détails (montants H.T. et T.T.C., et remise éventuelle).
- Dans la fenêtre des événements, les coordonnées du bénéficiaire principal sont affichées dans l'onglet "informations".
- Dans la liste du matériel d'un événement, améliore l'affichage des quantités utilisées.

### Changements spécifiques à la variante Premium

- __[CHANGEMENT CRITIQUE]__ Dorénavant, si aucun groupe n'a pu être récupéré lors de la connexion CAS, l'utilisateur ne 
  sera plus assigné au groupe "Visiteur" mais sera __déconnecté__. Pour rétablir le fonctionnement précédent, assignez la
  valeur `visitor` à la nouvelle option `auth.CAS.defaultGroup`.
- Corrige l'authentification CAS : le nom et le prénom des utilisateurs CAS sont maintenant obligatoires.
- Il est maintenant possible de paramétrer le groupe assigné par défaut lorsqu'aucun groupe n'a 
  pu être récupéré lors de la connexion CAS (via l'option de configuration `auth.CAS.defaultGroup`). 
  Il est aussi possible d'empêcher la connexion lorsqu'aucun groupe n'a pu être récupéré (Premium #38).
- Une nouvelle option de configuration CAS `auth.CAS.beneficiaryGroups` permet d'associer la présence de certains 
  groupes parmi les groupes CAS retournés avec la création d'un profil bénéficiaire pour l'utilisateur. Ceci ne
  remplace pas le mapping du groupe vers un groupe Robert 2 / Loxya qu'il faudra quand même configurer.  
  Par exemple, supposons que vous ayez un groupe CAS `Student` pour lequel vous souhaitez autorisé les réservations 
  publiques (qui nécessitent donc un profil bénéficiaire). Vous pourrez configurer l'option `auth.CAS.beneficiaryGroups`
  à `["Student"]` et l'option `auth.CAS.groupsMapping` à `{ "Student": "external" }`.  
  Ceci aura pour effet d'autoriser la connexion de vos élèves en leur assignant un profil bénéficiaire et en autorisant
  seulement l'accès à la partie réservation publique de l'application (et pas le panel d'administration).  
  Si par contre, vous souhaitez leur donner accès au panel, vous pouvez tout à fait modifier `auth.CAS.groupsMapping` 
  en spécifiant par exemple `{ "Student": "visitor" }`.
- Les étiquettes passent maintenant du format 50x25mm à 50x24mm (Premium #197).
- Les unités cassées sont maintenant considérées comme manquantes dans les événements.
- Ajoute la possibilité de lier un utilisateur à un bénéficiaire depuis le formulaire d'édition bénéficiaire (Premium #182).
- Ajoute les "réservations en ligne" : permettre aux bénéficiaires de faire eux-même des demandes de réservation du
  matériel, grâce à leur compte personnel, dans une partie "externe" (Premium #182).
- Ajoute le choix des utilisateurs du groupe "membre" pouvant approuver le matériel dans les demandes de réservation (Premium #182).
- Un nouveau paramètre utilisateur a été ajouté : la possibilité de désactiver les notifications par e-mail (Premium #254).
- Corrige le calcul du nombre d'articles en stock pour les parcs (Premium #224).
- Dans la liste du matériel d'un événement, il est maintenant possible de scanner les unités cassées avec la scanette (Premium #178).

## 0.19.3 (2022-10-28)

- Améliore le temps de chargement des événements dans le calendrier (#210).

## 0.19.2 (2022-07-29)

- Un problème lors de la création du premier utilisateur dans le wizard d'installation a été corrigé (#367).
- Dans la liste du matériel, le clic sur la référence ou le nom d'un matériel ouvre à nouveau sa page.
- La génération des factures fonctionne même si tout le matériel de la liste a une valeur de remplacement totale de 0.
- Il est possible de cliquer sur les noms des techniciens dans la liste pour voir leur fiche.

## 0.19.1 (2022-07-19)

- Corrige le titre de la page d'édition d'événement.
- Corrige les erreurs de validation pour la création des devis et du matériel en mode prêt.
- Corrige l'affichage des horaires de techniciens sur la fiche de sortie (#366).

## 0.19.0 (2022-07-18)

- Empêche la suppression des parcs qui contiennent du matériel (#362).
- Le nom et le prénom des utilisateurs sont maintenant obligatoires (#356).
- Pour le matériel, la catégorie est devenue une donnée facultative. Un matériel sans catégorie est donc classé sous le label 
  "Non catégorisé" dans les listes. Lors de la suppression d'une catégorie, le matériel qui lui était assigné devient donc "non catégorisé".
- Quand la liste du matériel des fiches de sortie est triée par catégories, celles-ci apparaissent maintenant par ordre alphabétique.
- Un problème a été corrigé dans l'agenda ICS "public", qui rendait impossible son utilisation dans certains cas (notamment Google Agenda) (#360).

## 0.18.1 (2022-03-29)

- Corrige la page d'édition des techniciens.

## 0.18.0 (2022-03-28)

- __[CHANGEMENT CRITIQUE]__ Robert2 requiert maintenant au minimum PHP 7.4 pour fonctionner (#327).
- Augmente la taille du champ `degressive_rate` des tables `bills` et `estimates` pour qu'il accepte une valeur jusqu'à 99999,99 (quand un événement est très long), au lieu de juste 99,99 (#329).
- Ajoute la possibilité de configurer les données affichées dans les événements du calendrier 
  via la page des paramètres de l'application (fin du ticket #302).
- Il est maintenant possible de s'abonner depuis votre application de calendrier préférée (Google Agenda, Apple Calendrier, etc.) au calendrier Robert2 / Loxya. 
  Pour plus d'informations, rendez-vous dans les paramètres de votre instance Robert2 / Loxya, onglet "Calendrier" (#326).
- Corrige un problème de formatage des données de configuration lors de l'installation (#100).
- Ajoute une limite de taille des fichiers uploadés dans la configuration générale (valeur par défaut 25 Mo) (#332).
- Ouvre le détail du matériel au clic sur son nom ou sa référence dans la liste (#331).
- Sur la fiche de sortie, supprime la mention inutile "autre matériel" de la liste du matériel triée par sous-catégories, quand la catégorie n'a aucune sous-catégorie (#319).
- Sur la fiche de sortie, affiche l'adresse de la société du bénéficiaire (si elle existe), à la place de celle de la personne (#341).
- Enlève la possibilité de trier sur la colonne "quantité restante" dans la liste du matériel (#324).
- Corrige le comportement du sélecteur de la société associée au bénéficiaire, dans le formulaire d'édition, pour qu'il fonctionne avec un grand nombre de sociétés existantes (#340).
- Corrige le tri des bénéficiaires par nom de la société (#342).
- Corrige le problème de rafraîchissement du calcul du matériel disponible après changement des quantités dans l'édition des événements (#348).
- Conserve la sélection des colonnes affichées dans les listings, même après un rechargement de la page (#144).

## 0.17.1 (2022-01-06)

- Corrige l'erreur de l'étape 5 du wizard d'installation (double boot du kernel).

## 0.17.0 (2022-01-05)

- Enlève la limite de caractères du champ "lieu" des événements (#300).
- Google Maps est maintenant utilisé à la place de OpenStreetMap pour ouvrir les adresses (#300).
- Utilise une période plutôt qu'une simple date pour le calcul des quantités disponibles du matériel (#301).
- Il est maintenant possible de choisir ce qui est affiché ou non dans les événements sur le calendrier (#302).
- Affiche le nom de l'utilisateur qui a créé l'événement dans la fenêtre d'événement.
- Supprime automatiquement la sous-catégorie quand la catégorie change lors de la sauvegarde du matériel (#306).
- Permet la création des inventaires de retour dès le premier jour des événements, sans pouvoir les terminer avant leur dernier jour (#307).
- Ajoute un paramètre permettant d'afficher ou non les numéros légaux sur les fiches de sortie (#310).
- Ajoute une colonne vide "Qté retour" dans la liste du matériel des fiches de sortie (#313).
- Trie les listes de matériel imprimées selon la catégorie (en affichant leur nom) en plus des sous-catégories (#315).
- Améliore les performances du chargement des événements du calendrier (de ~4 secondes à ~150 millisecondes sur un calendrier rempli) (#32).

## 0.16.2 (2021-11-04)

- Corrige la normalisation des horaires d'assignation des techniciens.

## 0.16.1 (2021-11-03)

- Corrige l'affichage de la corbeille dans le listing du matériel.

## 0.16.0 (2021-11-02)

- Commence l'amélioration du code front-end : réécriture en TypeScript, et utilisation de la nouvelle "composition API" de Vue.js.
- Corrige le comportement de la modale d'assignation de technicien (étape 3 de l'édition d'événement) en cas d'erreur serveur (#294).
- Corrige le comportement du calendrier principal quand un technicien a été supprimé (#293).
- Permet l'affichage des techniciens mis à la corbeille (#293).
- Corrige le problème d'assignation de technicien avec MySQL 5.7 (#294).
- À l'étape 4 de l'édition d'événement, ajoute la possibilité de sélectionner un autre événement pour réutiliser sa liste de matériel (#291).

## 0.15.1 (2021-09-21)

- Corrige une migration avec l'utilisation de préfixe de table (#288).

## 0.15.0 (2021-09-08)

- Change l'étape 3 de création / modification d'événement : ajoute une frise temporelle permettant de visualiser les assignations de tous les techniciens pour la période de l'événement, et d'assigner les techniciens à des horaires précis (#193).
- Ajoute une page qui affiche les informations d'un technicien (#188).
- Ajoute un onglet "Agenda" dans la page des techniciens qui montre un calendrier avec toutes les assignations du technicien (#188).
- Ajoute un filtre dans la liste des techniciens permettant de n'afficher que ceux qui sont disponibles dans une période donnée (#189).
- Ajoute la possibilité d'afficher un logo sur les PDF (en ajoutant une clé `company.logo` dans les `settings.json` et un fichier dans `public/img/`).
- Affiche le détail des horaires des techniciens dans les fiches de sortie (#190).
- Adapte l'affichage de la liste des techniciens dans la fenêtre d'événement et à l'étape 5 de l'édition d'événement (#191).
- Ajoute un onglet "Techniciens" dans la fenêtre d'événement qui affiche une frise temporelle des assignations (#192).
- Corrige le comportement des champs de quantité à l'étape 4 de l'édition d'événement (#213).
- Corrige le comportement du bouton "Afficher les quantités à date..." de la page de listing du matériel.
- Sécurise le fichier `progress.json` de l'assistant d'installation si on saute l'étape de création des catégories (#169).
- Conserve en mémoire les données des formulaires en cours de remplissage pour les nouveaux bénéficiaires, techniciens, matériel, parcs et utilisateurs (#173).
- Uniformise l'affichage des principaux formulaires.
- Ferme la fenêtre automatiquement et centre la frise temporelle sur le nouvel événement qui vient d'être créé après une duplication.
- Ajoute une infobulle au dessus des événements lors de leur déplacement dans les frises temporelles pour mieux visualiser les nouvelles dates avant de valider le déplacement (#247).
- Améliore l'utilisation des caractéristiques spéciales dans la page d'ajout / modification du matériel.
- Rend les catégories non-supprimables quand du matériel leur est assigné.
- Affiche systématiquement l'option par défaut dans les listes de sélection, même vides, plutôt qu'aucune option.
- Ajoute des messages d'aide dans l'encart de création de devis et factures, concernant les remises quand du matériel non-remisable est présent dans l'événement (#253).
- Corrige l'étape "3 - société" de l'assistant d'installation.

## 0.14.3 (2021-07-12)

- Corrige la migration qui posait problème avec les préfixes de table (#198).

## 0.14.2 (2021-07-09)

- Améliore les perfs des parcs : pas d'injection du montant total même pour le getOne().

## 0.14.1 (2021-07-08)

- Corrige une migration qui posait problème (#196).

## 0.14.0 (2021-07-07)

- Ajoute la possibilité de vérifier que tout le matériel est bien retourné à la fin d'un événement (#4).
- Simplifie la signification des couleurs des événements dans le calendrier.
- Désactive le cache des routes d'API pour l'environnement de développement.
- Désactive quelques règles ESlint pour faciliter le développement.
- Améliore et corrige le système d'affichage du titre des pages.
- Utilise des icônes cohérents pour le statut des événements dans le calendrier et la fenêtre d'événement.
- Ajoute une petite légende sous le calendrier pour expliquer les couleurs et icônes des événements (#155).
- Affiche les caractéristiques spéciales du matériel dans les fiches de sortie (#147).
- Ajoute la possibilité d'imprimer (en PDF) une liste de tout le matériel (ou de chaque parc séparément), à des fins d'inventaire (#149).
- Ajoute la possibilité d'archiver un événement, s'il est passé et que son inventaire de retour a été effectué (#152) (👏 @adamlarat).
- Ajoute la gestion des paramètres des fiches de sortie (#150), permettant de :
  - Choisir le type de classement pour la liste du matériel (par catégories, sous-catégories, par parc ou bien non classé).
  - Mettre un texte personnalisé en bas de page des fiches de sortie.
- Permet la suppression des utilisateurs qui ont déjà créé des événements (#159).
- À la création d'un matériel, le champ "parc" est pré-rempli uniquement si il n'existe qu'un seul parc dans la liste (#162).
- Met en valeur les champs qui ont des erreurs de validation avec une bordure rouge (#161).
- Regroupe les boutons d'actions secondaires de la fenêtre des événements dans un menu.
- Ajoute une action secondaire dans la fenêtre des événements pour supprimer l'événement.
- Ajoute une action secondaire dans la fenêtre des événements pour cloner l'événement avec de nouvelles dates (#120).
- Optimise le chargement de la liste des parcs en ajoutant un bouton qui récupère le montant total du parc (#171).
- Affiche les totaux du parc dans son formulaire de modification.

## 0.13.2 (2021-05-31)

- Corrige l'affichage de la valeur de remplacement du matériel dans les fiches de sortie en mode "flat" (#156).

## 0.13.1 (2021-05-25)

- Corrige le fonctionnement des filtres à l'étape 4 de l'edition d'un événement.

## 0.13.0 (2021-05-14)

- Corrige un problème avec le nom de la base de données de test (#128 et #129).
- Ajoute la création / suppression de devis pour les événements (#5).
- __[CHANGEMENT CRITIQUE]__ Robert2 requiert maintenant au minimum PHP 7.3 pour fonctionner (#78).
- Ajoute le support de la version 8.0 de PHP (#71).
- Ajoute la possibilité de renseigner une référence (numéro client) aux bénéficiaires (#122).
- Améliore les données affichées dans les PDF (fiches de sortie, devis et factures), en y ajoutant la référence
  (numéro client) du bénéficiaire (voir #122) et les numéros de téléphone des techniciens et des bénéficiaires.
- Corrige l'affichage des numéros légaux de l'entreprise (SIRET, etc.) sur les devis et factures.
- Corrige le nom des fichiers uploadés comme documents du matériel pour qu'il conserve son extension (#132).
- N'affiche plus les tags protégés (tags système) dans la page des étiquettes, pour éviter les confusions (#134).
- Accorde en nombre le terme "durée X jour(s)" dans les événements (#135).
- Corrige les problèmes d'affichage de la page de gestion des caractéristiques spéciales de matériel (#133).
- Empêche la suppression d'un événement si celui-ci est confirmé, même si la poubelle est affichée (#137).
- Corrige le problème d'affichage des titres des pages quand on change d'onglet (#142).
- Affiche la description de l'événement dans la fiche de sortie en PDF et améliore son affichage à
  l'étape 5 de la modification d'événement (#139).
- Permet la configuration du type d'affichage du matériel dans les fiches de sortie, pour le classer soit par
  sous-catégories, soit par parcs, ou bien sans classement particulier (#139).
- Ajoute la possibilité de renseigner un poste occupé pour chaque technicien d'un événement (#140).
- Permet l'ajout d'une photo associée au matériel (#138).

## 0.12.0 (2021-03-29)

- Améliore le calcul du matériel restant dans les événements.
- Ajoute la possibilité de limiter les caractéristiques spéciales du matériel par catégorie (#91).
- Ajoute le type "date" aux caractéristiques spéciales du matériel (#90).
- Permet l'envoi de documents (fichiers PDF, images JPEG ou PNG) associés à du matériel (#92).
- Ajoute la possibilité d'afficher les quantités de matériel disponibles pour une date donnée, dans le listing du matériel (#93).
- Corrige le lien vers le repo (Github au lieu de Gitlab) dans la modale des détails d'erreur (#97).
- Dans l'édition d'un événement, la modification de la date de début ne change plus la date de fin automatiquement (#99).
- Affiche certains messages d'aide sur plusieurs lignes, et corrige quelques fautes dans ces messages.
- Améliore l'affichage de la page du calendrier.
- Permet la suppression des caractéristiques spéciales de matériel (#101).
- Ajoute la possibilité de mettre des chiffres dans le nom des caractéristiques spéciales (#103).
- Améliore l'affichage de l'onglet "Facturation" des événements pour les utilisateurs du groupe "visiteur" (#104).
- Place le champ "sous-catégorie" en dessous du champ "catégorie" dans l'édition de matériel (#105).
- Pré-rempli le champ "quantité" du formulaire de nouveau matériel à 1 (#106).
- Dans le listing du matériel, ajoute un lien vers la gestion des caractéristiques spéciales.
- Ajoute la possibilité de modifier le nom des caractéristiques spéciales (#107).
- Améliore la disposition des filtres dans les pages de listing du matériel (#114).
- Supprime la pagination côté serveur pour le matériel à l'étape 4 de l'édition d'événement, et améliore l'UX (#115).
- Ajoute quelques informations (dates, bénéficiaires, techniciens) au survol des événements dans le calendrier (#117).
- Augmente le zoom maximum du calendrier à 6 mois pour élargir la vision globale de la frise temporelle (#118).
- Ajoute le titre des pages dans l'onglet du navigateur.
- Améliore le système de recherche des bénéficiaires pour inclure aussi le nom de la structure associée à la personne (#119).

## 0.11.0 (2021-01-14)

- Met à jour les dépendances du projet.
- Ajoute un fichier de config pour le "dependabot" de Github (#86).
- Le numéro de version du projet est maintenant centralisé dans un fichier `VERSION` à la racine.
- Les sources du client sont maintenant embarquées dans un dossier `dist/` côté client et non directement côté serveur.  
  Ceci va, par exemple, permettre de simplifier les mises à jour de la version compilée du client (via un simple `yarn build`).
  (Un lien symbolique est utilisé côté serveur pour relier les deux côtés de l'application)
- Corrige l'hôte de développement et permet sa customisation via une variable d'environnement. 
- Améliorations internes de la validation des données.
- Ajoute une page de vue du matériel en détail.
- Utilise des onglets dans la page de vue du matériel.
- Dans l'édition d'événements, la recherche directe des bénéficiaires et techniciens dans le champ multiple permet de tous les retrouver (#36).
- Ajoute des boutons dans la page des catégories, permettant d'ouvrir la liste du matériel d'une catégorie ou sous-catégorie (#51).
- Supprime automatiquement les espaces vides inutiles dans les champs des formulaires (#87).
- Si plusieurs parcs existent, un sélecteur dans le calendrier permet de filtrer les événements qui contiennent au moins un matériel d'un parc sélectionné (#94).
- Dans la liste des parcs (s'il y en a plusieurs), un lien sur chaque parc permet d'ouvrir le calendrier, filtré par ce parc (#94).

## 0.10.2 (2020-11-16)

- Le support de PHP 7.1 malencontreusement supprimé dans la précédente version a été rétabli.

## 0.10.1 (2020-11-10)

- Met à jour les dépendances côté serveur (+ corrige un bug avec Twig) (#55) (👏 @Tuxem).

## 0.10.0 (2020-11-06)

- Ajoute un nouveau champ `reference` à la table `events` permettant d'identifier  
  chaque événement côté machine après un import par exemple (non utilisé dans l'interface) (#45).
- Met à jour Phinx (système de migration de la base de données).
- Change le terme "Salut" en "Bonjour" en haut de l'application (#46).
- Autorise le signe "+" dans la référence du matériel (#43).
- Adapte les factures au cas où la T.V.A n'est pas applicable (#24).
- Ajoute un filtre sur le calendrier permettant de n'afficher que les événements qui ont du matériel manquant (#42).
- Permet la modification des événements passés dans le calendrier (#41).
- Affiche une alerte dans les événements qui n'ont pas de bénéficiaire, et cache leur bouton "imprimer".
- Trie les personnes (bénéficiaires et techniciens) sur le nom de famille par défaut (#37).
- Corrige le bug d'affichage des sociétés et des pays dans le formulaire des personnes (#50).

## 0.9.2 (2020-10-13)

- Met à jour les dépendances front.

## 0.9.1 (2020-08-04)

- Fix display name of beneficiaries in PDF files (bills and event summary) (#31).
- Fix materials list columns visibility in event step 4 when billing mode 'none' or when event is not billable (#30).

## 0.9.0 (2020-07-31)

- Update dependencies
- Remove bills file storage, and always re-create PDFs on demand (#8).
- Change bills numbers to be successive instead of using date of creation (#8).
- Fix total replacement amount of parks material (#6).
- Add a flag `has_missing_materials` in each event's data (#16).
- Fix undefined index in step 6 of install wizard (#26).
- Make the event summary printable (#15).
- Fix the `taggables` table `PRIMARY` constraint (#28).
- Automatically manage duplicate Person (technician / beneficiary) by adding the right tag (#14).
- Fix totals of items in parks listing, and add total in stock (#6).
- Display an icon (warning) on timeline events when they miss some materials (#16).
- Add a tooltip when hovering events on the timeline with information about event' status.
- Add a column "quantity" on the left of materials choice table in event's step 4 (#19).
- Fix interactive updates of quantities, amounts and buttons in event's materials choice table.
- Make the event summary printable (#15).

## 0.8.2 (2020-07-02)

- Fix color of events in calendar (#11).
- Update webclient to version 0.8.1.

## 0.8.1 (2020-07-01)

- Fix `composer.json` & `.htaccess` files, and improve release script.
- Fix color of events in calendar (#11).

## 0.8.0 (2020-06-17)

- Whole project restructuration.
- Whole project restructuration.
- Add a bash script to help releasing new versions of the projet (Gitlab Issue 77).

## 0.7.2 (2020-04-08)

- Fix double-click problem on calendar timeline, and double-tap on events on touch screens (Gitlab Issue 90).

## 0.7.1 (2020-04-04)

- Escape warning when deleting a PDF and permissions denied.
- Fix errors in English version of installation wizard.
- Fix missing materials bad counting in events (Gitlab issue 96).
- Allow extra characters in companies' locality field (Gitlab issue 98).
- Allow to skip installation step 6 (admin user creation) if some admins already exist in DB (Gitlab issue 87).
- Fix migrations when using a prefix for tables (Gitlab issue 97).
- Ignore execution time limit when doing migrations in step 5 of install wizard (Gitlab issue 104).
- Use [vue-visjs](https://github.com/sjmallon/vue-visjs) instead of [vue2vis](https://github.com/alexcode/vue2vis) (Gitlab Issue 60).
- Save (debounced) the materials list in events, directly when changes are made (Gitlab Issue 84).
- Improve errors display in UI using Help component (Gitlab Issue 87).
- Improve dates change in first step of event's edition (Gitlab Issue 85).

## 0.7.0 (2020-03-02)

- Event's location is now optional at creation (Gitlab issue 84).
- Sub-categories can now have very short names (at least 2 characters still) (Gitlab issue 86).
- Fix an error when installing the app using an existing well structured database (Gitlab issue 83).
- Add a way to create PDFs from HTML files (Gitlab issue 76).
- Add API endpoints to get, create and delete bills (Gitlab issue 77).
- Add `is_discountable` field in `materials` table (Gitlab issue 90).
- Fix CORS support to help dev of webclient.
- Remove forcing of SSL from public htaccess.
- Add a filter to materials getAll() to retreive only the material that is attached to an event.
- Add "company" step in installation wizard, and simplify complex steps (Gitlab issue 91).
- Add the choice of billing mode in installation wizard, and add "is_billable" field to events (Gitlab issue 57).
- Search materials in listings by name and reference (Gitlab issue 89).
- Use tags for companies (Gitlab issue 92).
- Allow sort persons by company legal name (Gitlab issue 93).
- Inverse first name and last name to display person's full name.
- Add bill-related fields ("is discountable" and "is hidden on bill") in materials edit page (Gitlab Issue 78).
- Add links to beneficiaries and technicians in event details modal window.
- Add a link to OpenStreetMap search on event location in event details modal window.
- Add billing section in event details modal window (Gitlab Issue 59).
- Use tabs in event modal window to display details (infos, materials, bill) (Gitlab Issue 79).
- Add a switch to display only selected materials in event's step 4 (Gitlab Issue 76).
- Sort materials by price in event summaries (Gitlab Issue 69).
- Add support of not billable events and loan mode (Gitlab Issue 80).
- Add company edit form & routes (Gitlab Issue 64).
- Allow beneficiaries to be attached to companies (Gitlab Issue 64).

## 0.6.4 (2020-02-09)

- Update webClient to version `0.6.2`.

## 0.6.3 (2020-02-07)

- Fix version of webClient (`0.6.1`) in entrypoint's twig view.

## 0.6.2 (2020-02-05)

- Update webClient to version `0.6.1`.
- Fix grand total calculation in event summary (Gitlab Issue 66).
- Fix display of extra-attributes when creating a new material (Gitlab Issue 63).

## 0.6.1 (2020-02-05)

- Fix logo in apidoc template
- Fix getAll countries to not be paginated
- Fix release script and ignore release ZIP file
- Fix an error in step 5 of event creation / modification.

## 0.6.0 (2020-02-01)

- Add _LICENCE.md_ file at project's root.
- Add a bash script to create a release ZIP file automatically (Gitlab issue 82).
- Add countries list to initialize database data at install (Gitlab issue 80).
- Fix and improve install wizard (Gitlab issue 81).
- Fix ACL for Visitors (Gitlab issue 79).
- Fix error when creating parks without country (Gitlab issue 69).
- Display technicians (assignees) in event's details modal window (Gitlab Issue 56).
- Add a button in calendar header to manually refresh events data (Gitlab Issue 50).
- Shrink menu sidebar when screen si smaller, and hide it when smallest (Gitlab Issue 53).
- Improve responsive design of menus & header (Gitlab Issue 53).
- Fix visitor access to calendar and user's view (Gitlab Issue 58).
- Improve log in / log out messages, and remember last visited page.
- Add a button in Attributes edit page, to go back to the last edited material (Gitlab Issue 51).
- Improve listings by showing extra columns (Gitlab Issue 55).

## 0.5.2 (2019-12-29)

- Fix material modification bug when saving tags (Gitlab issue 68).

## 0.5.1 (2019-12-29)

- Fix materials event save when quantity = 0 (Gitlab issue 66).
- Fix tags name field validation.
- Limit _out-of-order_ quantity to _stock quantity_, and disallow negative numbers for _stock quantity_ (Gitlab issue 67).
- Hide "loading" icon when resizing/moving an event is done (Gitlab Issue 49).
- Disable "center on today" button in calendar, when the current centered date is already today.
- Filter materials with quantity of 0 when saving event at step 4 (Gitlab Issue 48).
- Fix display of missing materials count in event summaries (Gitlab Issue 48).
- Improve interface of event summaries, with more messages when there is no materials.

## 0.5.0 (2019-12-29)

- Fix `setTags` method in `Taggable` trait.
- Improve taggable _get all filtered_ method.
- Get materials remaining quantities for a given period (Gitlab issue 63).
- Fix error when save materials with tags in payload (Gitlab issue 62).
- Extend materials data with ability to assign it arbitrary attributes (Gitlab issue 19).
- Add an endpoint to check missing materials of an event (Gitlab issue 64).
- Add _tags_ management page (Gitlab Issue 44).
- Use tags assignment on materials (Gitlab Issue 44).
- Filter materials by _tags_ in listing page (Gitlab Issue 44).
- Add fourth step of _Events_ creation / modification: materials (Gitlab Issue 24).
- Improve mini-summary of event creation / modification by displaying a red border when event has not-saved modifications.
- Make the content scroll instead of whole app.
- Improve UX of multiple-items selector (loading, error message).
- Add last step of _Events_ creation / modification: final summary page (Gitlab Issue 25).
- Add extra informations to material's modification page (Gitlab Issue 43).
- Add a page to manage extra informations (attributes) (Gitlab Issue 43).
- Display missing materials in event's summary (Gitlab Issue 47).
- Add a datepicker on the calendar to center the view on a specific date (Gitlab Issue 45). Help section was moved to the bottom of the view.
- Memorize (localStorage) the last period viewed in calendar (Gitlab Issue 46).

## 0.4.1 (2019-10-27)

- Fix CSS differences between Chrome / Firefox and Build / serve.

## 0.4.0 (2019-10-26)

- Add filter of materials by park (Gitlab issue 56).
- Expose some configuration data to front-end via `__SERVER_CONFIG__` javascript var (Gitlab issue 54).
- Add a step in install wizard for extra settings.
- Redesign install wizard a bit to improve UX.
- Add informations  `person_id`, `company_id`, `street`, `postal_code`, `locality`, `country_id`,
  `opening_hours` and `notes` to parks (Gitlab issue 53).
- Add main park's name in _"settings"_ step of installation wizard (Gitlab issue 53).
- Add a command-line tool to quickly import data from Robert 0.6 (Gitlab issue 38). At the moment, only materials
  and technicians can be imported this way.
- Add support of `orderBy` and `ascending` query-strings in controllers `getAll()` methods (Gitlab issue 59).
- Change manner to search for an entity: Route `.../search` is replaced by the use of query-strings
  `search` and `searchBy` for searching (Gitlab issue 60).
- Fix database potential bug due to MySQL charset `utf8mb4` and indexed fields limit (Gitlab issue 52).
- Remove pagination when fetching events, use start and end dates instead to limit the results (Gitlab issue 51).
- Add _parks_ managment (index & edit) pages (Gitlab Issue 35).
- Add filter by _park_ in materials list page (Gitlab Issue 35).
- Use settings passed by the Robert2-api server (Gitlab Issue 36).
- Redesign event's edition breadcrumbs and add a mini summary slot.
- Use global state for Parks, Categories and Countries (Gitlab Issue 39).
- Use ServerTable from `vue-tables-2` component, to be able to use server-side pagination (Gitlab Issue 37).
- Add a way to display soft-deleted items in listings, and to restore or permanently delete elements (Gitlab Issue 40).
- Use new fetching system for events in calendar (specify period when fetching) to optimize loading.

## 0.3.12 (2019-10-05)

- Update dependencies.
- Update webClient to version `0.3.2`.

## 0.3.11 (2019-09-29)

- Update webClient to version `0.3.1`.

## 0.3.10 (2019-09-29)

- Update webClient to version `0.3.0`.

## 0.3.9 (2019-09-25)

- Add `countries` API endpoint.

## 0.3.8 (2019-09-21)

- Add possibility to save Events with their Assignees, Beneficiaries and Materials in the same PUT request.
- Use custom pivot to use quantity for events-materials relationship.
- Update postman collection & API documentation.

## 0.3.7 (2019-09-16)

- Fix login (`TokenController` and `User` model) to accept pseudo as well as e-mail for credentials.

## 0.3.6 (2019-09-15)

- Fix Event model, and Events controller's `update` method.

## 0.3.5 (2019-09-12)

- Fix unit tests and JS configuration for Staging.

## 0.3.4 (2019-09-12)

- Fix some unwanted validation errors in models Event & Person.
- Update client build version to latest `0.2.3` (intermediary build)

## 0.3.3 (2019-08-07)

- Update client build version to `0.2.3`

## 0.3.2 (2019-08-05)

- Fix a unit test
- Update all dependencies to latest versions, and use `vue-cli 3` (Gitlab Issue 34).
- Improve locales files structure for better i18n handling in code.

## 0.3.1 (2019-08-03)

- Add Cookie support for JWT Auth, when Auth header not found.
- Fix a small CSS bug when built for production.

## 0.3.0 (2019-07-04)

- Integrate [Robert2-WebClient](https://gitlab.com/robertmanager/Robert2-WebClient) to serve a nice UI (Gitlab issue 50).
- Fix a PHP notice in install process (Gitlab issue 48).
- Modify unicity constraint on sub-categories: two names can be the same if not in the same parent category (Gitlab issue 49).
- Improve login system
- Replace broken Plantt module by Vue2Vis to display event in a timeline (Gitlab Issue 19).
- Retreive all events from the API to display on the timeline (Gitlab Issue 20)
- Open event in a modal window when double-clicking on it in the timeline. Basic
  event's informations are displayed after a fetch from the API. (Gitlab Issue 26)
- Add _Technicians_ listing page, _Technician_ form to add and edit, and technicians deletion (Gitlab Issue 22).
- Add first step of _Events_ creation / modification: required informations (Gitlab Issue 21).
- Implement events steps system with a breadcrumb module.
- Add the `MultipleItem` component.
- Add second step of _Events_ creation / modification: beneficiaries (Gitlab Issue 23).
- Add third step of _Events_ creation / modification: technicians (assignees) (Gitlab Issue 31).
- Improve login page presentation, and add a loading when submit login (Gitlab Issue 28).
- Improve tables design.
- Add country select in Person Form.
- Improve SweetAlert design and Categories page.
- Add current users's profile modification page (Gitlab Issue 29).
- Add current users's settings modification page (Gitlab Issue 29).

## 0.2.3 (2019-07-01)

- Fix persons validation
- Fix existing Tags handling when bulk add tags
- Fix a typo in French i18n locale
- Set orderBy for hasMany-related models of Category and User
- Add possibility to get all materials by category and sub-category
- Fix i18n locale setting at startup

## 0.2.2 (2019-02-05)

- Add `httpAuthHeader` into settings, to allow custom header name for HTTP Authorization Bearer token data (Gitlab issue 46).
- Fix some issues with `.htaccess` files.
- Optimize client build.

## 0.2.1 (2019-02-03)

- Improve `.htaccess` files.
- Fix some issues when deploying the application on shared servers.
- Add `client/dist/` (build result) folder to git.

## 0.2.0 (2019-02-02)

- Use [Docker](https://www.docker.com/) containers to have unified environments (php & mysql) for dev (Gitlab issue 33).
- Use [Phinx](https://phinx.org/) to handle database migrations (Gitlab issue 17).
- Add `Event` model and API endpoints (Gitlab issue 26).
- Use config's `prefix` optional setting for tables names (Gitlab issue 37).
- Add groups of users, and create "admin", "member" & "visitor" groups (Gitlab issue 18).
- Add `tags` for `material` entity (Gitlab issue 22).
- Add API documentation generated from Postman collection (only version 1 at the moment) (Gitlab issue 11).
- Add `UserSettings` model and API enpoints (Gitlab issue 36).
- Add i18n module and translate the validation errors messages (Gitlab issue 41).
- Translate the installation wizard pages (Gitlab issue 40).
- Use custom token validity duration, according to value set in user settings (Gitlab issue 21).
- Add API endpoints to restore soft-deleted records (Gitlab issue 43).
- ACL: limit access to certain resources' actions by user groups (Gitlab issue 39).
- Add API endpoints to manage sub-categories independently from categories (Gitlab issue 44).
- Fix `sub_category_id` field of `materials` table, which can now be `null`.
- Remove password from Auth Token response data.
- Fix usage of `displayErrorDetails` setting.
- Use `public/version.txt` to centralize version number that will be displayed in views.
- Throw an error when fixtures dataseed fails, in order to stop unit tests if incomplete data (Gitlab issue 35).
- Don't serve the soft-deleted records when querying data (Gitlab issue 42)
- Make the _"search bar"_ component usable in whole application, and
use it in "Users" page (Gitlab Issue 6).
- Add a "_help_" global component and use it in "Calendar" and "Users" page (Gitlab Issue 4).
- Switch from `vue-resource` to `axios` module, for HTTP Ajax system (Gitlab Issue 14).
- Improve _error messages_ on login page (Gitlab Issue 12).
- Add `v-tooltip` to dependencies, and use it in _side bar_, _main header_ and
_Users_ page (on actions buttons) (Gitlab Issue 5).
- Add `vue-tables-2` to dependencies, to have tables with header, order by and
pagination. And, use it in _Users_ page (Gitlab Issue 1, #2 and #3).
- Add _User_ creation / modification page (Gitlab Issue 11).
- Add _User_ soft delete (Gitlab Issue 15).
- Add _Beneficiaries_ page (listing) (Gitlab Issue 8).
- Add _Beneficiaries_ creation / modification page (Gitlab Issue 9).
- Add _Materials_ page (listing), with filter by categories & sub-categories (Gitlab Issue 16).
- Add _Materials_ creation / modification page (Gitlab Issue 17).
- Add _Categories_ creation / modification page (Gitlab Issue 18).
- Use [external Plantt](https://github.com/polosson/vue-plantt) component (Gitlab Issue 7).

## 0.1.0 (2018-11-24)

First Robert API's milestone. Yay!

This is the very first time we can use the Robert2-api, with JWT authentication in place, and several basic entities available, like users, persons, companies, tags, categories, parks and materials. Check this in details below!

- Basic __app__ (Slim 3 Framework) structure in place.
- First API __auth system__ (JWT).
- Integration __testing__ system in place (Gitlab issue 1).
- Use a __configuration manager__ (php class) (Gitlab issue 5).
- Add `install/` and `apidoc/` routes, and create __base of UI__ for those views using _twig_ (Gitlab issue 6).
- Create an __installation wizard__ : initiate configuration, create database and its structure, and create first user (Gitlab issue 7).
- Add step to install wizard : __database structure__ creation, using SQL files (Gitlab issue 8).
- Use Illuminate Database and __Eloquent ORM__ for all models, and adapt unit tests (Gitlab issue 4).
- Add `Category` & `SubCategory` models and API endpoints (Gitlab issue 14).
- Use `password_hash` and `password_verify` in `User` model (Gitlab issue 20).
- Improve models with mutators and values cast (Gitlab issue 30).
- Use JWT Auth Middleware to authenticate requests for api routes using Json Web Token (Gitlab issue 32).
- Add `Park` model and API endpoints (Gitlab issue 13).
- Add `Material` model and API endpoints (Gitlab issue 15).
- Set pagination in controllers (not models) (Gitlab issue 31).
- Add `update` and `delete` API endoints and controller methods (Gitlab issue 27).
- Initialize App using _Vue.js CLI_.
- Add global state management (_vuex_).
- Add _i18n_ management.
- First contact with API (_auth user_).
- Add _Users list_ page.
- Use _sweet modal_ for alerts and modals.
- Add basic calendar (_Plantt for Vue.js_ not complete yet).
- Add a _changelog_, a _contributing_ file, and rewrite a bit the _readme_.
- Update dependencies and add the _.gitlab-ci.yml_ file.<|MERGE_RESOLUTION|>--- conflicted
+++ resolved
@@ -4,7 +4,6 @@
 
 Ce projet adhère au principe du [Semantic Versioning](https://semver.org/spec/v2.0.0.html).
 
-<<<<<<< HEAD
 ## 0.24.4 (2024-05-30)
 
 - Correction d'un bug dans la fonctionnalité de recherche des tableaux lorsque ceux-ci contiennent des dates.
@@ -103,11 +102,10 @@
   la fiche de sortie actualisée, au format PDF, même sans être connecté au logiciel (Premium).
 - Il est maintenant possible de remettre les inventaires de départ et de retour en attente.
   Cela revient à annuler leur état "terminé" et à rétablir le stock en réintégrant les quantités cassés.
-=======
+
 ## 0.23.4 (2024-06-10)
 
 - Corrige le tri du matériel selon la quantité.
->>>>>>> 187c59c8
 
 ## 0.23.3 (2024-04-11)
 
