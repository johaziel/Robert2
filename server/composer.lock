{
    "_readme": [
        "This file locks the dependencies of your project to a known state",
        "Read more about it at https://getcomposer.org/doc/01-basic-usage.md#installing-dependencies",
        "This file is @generated automatically"
    ],
<<<<<<< HEAD
    "content-hash": "f9091fdcb49b4b578258aaf71eeb79e0",
=======
    "content-hash": "67ae982a5a31080949aca2807ecc8ba4",
>>>>>>> a60733d2
    "packages": [
        {
            "name": "cakephp/cache",
            "version": "3.9.3",
            "source": {
                "type": "git",
                "url": "https://github.com/cakephp/cache.git",
                "reference": "e8ec4e77fb288adda318e08053f5f540870aeb9d"
            },
            "dist": {
                "type": "zip",
                "url": "https://api.github.com/repos/cakephp/cache/zipball/e8ec4e77fb288adda318e08053f5f540870aeb9d",
                "reference": "e8ec4e77fb288adda318e08053f5f540870aeb9d",
                "shasum": ""
            },
            "require": {
                "cakephp/core": "^3.6.0",
                "php": ">=5.6.0",
                "psr/simple-cache": "^1.0.0"
            },
            "type": "library",
            "autoload": {
                "psr-4": {
                    "Cake\\Cache\\": "."
                }
            },
            "notification-url": "https://packagist.org/downloads/",
            "license": [
                "MIT"
            ],
            "authors": [
                {
                    "name": "CakePHP Community",
                    "homepage": "https://github.com/cakephp/cache/graphs/contributors"
                }
            ],
            "description": "Easy to use Caching library with support for multiple caching backends",
            "homepage": "https://cakephp.org",
            "keywords": [
                "cache",
                "caching",
                "cakephp"
            ],
            "time": "2020-06-16T00:54:28+00:00"
        },
        {
            "name": "cakephp/collection",
            "version": "3.9.3",
            "source": {
                "type": "git",
                "url": "https://github.com/cakephp/collection.git",
                "reference": "ddfff69d7bfa8b9b03eb7150097b0b06258fcaa3"
            },
            "dist": {
                "type": "zip",
                "url": "https://api.github.com/repos/cakephp/collection/zipball/ddfff69d7bfa8b9b03eb7150097b0b06258fcaa3",
                "reference": "ddfff69d7bfa8b9b03eb7150097b0b06258fcaa3",
                "shasum": ""
            },
            "require": {
                "php": ">=5.6.0"
            },
            "type": "library",
            "autoload": {
                "psr-4": {
                    "Cake\\Collection\\": "."
                },
                "files": [
                    "functions.php"
                ]
            },
            "notification-url": "https://packagist.org/downloads/",
            "license": [
                "MIT"
            ],
            "authors": [
                {
                    "name": "CakePHP Community",
                    "homepage": "https://github.com/cakephp/collection/graphs/contributors"
                }
            ],
            "description": "Work easily with arrays and iterators by having a battery of utility traversal methods",
            "homepage": "https://cakephp.org",
            "keywords": [
                "arrays",
                "cakephp",
                "collections",
                "iterators"
            ],
            "time": "2020-07-05T02:00:29+00:00"
        },
        {
            "name": "cakephp/core",
            "version": "3.9.3",
            "source": {
                "type": "git",
                "url": "https://github.com/cakephp/core.git",
                "reference": "76b9450dc68c81f93bca7827cfbb42a53a5f7737"
            },
            "dist": {
                "type": "zip",
                "url": "https://api.github.com/repos/cakephp/core/zipball/76b9450dc68c81f93bca7827cfbb42a53a5f7737",
                "reference": "76b9450dc68c81f93bca7827cfbb42a53a5f7737",
                "shasum": ""
            },
            "require": {
                "cakephp/utility": "^3.6.0",
                "php": ">=5.6.0"
            },
            "suggest": {
                "cakephp/cache": "To use Configure::store() and restore().",
                "cakephp/event": "To use PluginApplicationInterface or plugin applications."
            },
            "type": "library",
            "autoload": {
                "psr-4": {
                    "Cake\\Core\\": "."
                },
                "files": [
                    "functions.php"
                ]
            },
            "notification-url": "https://packagist.org/downloads/",
            "license": [
                "MIT"
            ],
            "authors": [
                {
                    "name": "CakePHP Community",
                    "homepage": "https://github.com/cakephp/core/graphs/contributors"
                }
            ],
            "description": "CakePHP Framework Core classes",
            "homepage": "https://cakephp.org",
            "keywords": [
                "cakephp",
                "core",
                "framework"
            ],
            "time": "2020-06-16T00:54:28+00:00"
        },
        {
            "name": "cakephp/database",
            "version": "3.9.3",
            "source": {
                "type": "git",
                "url": "https://github.com/cakephp/database.git",
                "reference": "6f4cd60f53e8b6559cc6782ff288cc6d2b8fe1d3"
            },
            "dist": {
                "type": "zip",
                "url": "https://api.github.com/repos/cakephp/database/zipball/6f4cd60f53e8b6559cc6782ff288cc6d2b8fe1d3",
                "reference": "6f4cd60f53e8b6559cc6782ff288cc6d2b8fe1d3",
                "shasum": ""
            },
            "require": {
                "cakephp/cache": "^3.6.0",
                "cakephp/core": "^3.6.0",
                "cakephp/datasource": "^3.6.0",
                "cakephp/log": "^3.6.0",
                "php": ">=5.6.0"
            },
            "type": "library",
            "autoload": {
                "psr-4": {
                    "Cake\\Database\\": "."
                }
            },
            "notification-url": "https://packagist.org/downloads/",
            "license": [
                "MIT"
            ],
            "authors": [
                {
                    "name": "CakePHP Community",
                    "homepage": "https://github.com/cakephp/database/graphs/contributors"
                }
            ],
            "description": "Flexible and powerful Database abstraction library with a familiar PDO-like API",
            "homepage": "https://cakephp.org",
            "keywords": [
                "abstraction",
                "cakephp",
                "database",
                "database abstraction",
                "pdo"
            ],
            "time": "2020-10-04T00:34:57+00:00"
        },
        {
            "name": "cakephp/datasource",
            "version": "3.9.3",
            "source": {
                "type": "git",
                "url": "https://github.com/cakephp/datasource.git",
                "reference": "ef310daf569dc11ef473a9ba0c52429025f672ec"
            },
            "dist": {
                "type": "zip",
                "url": "https://api.github.com/repos/cakephp/datasource/zipball/ef310daf569dc11ef473a9ba0c52429025f672ec",
                "reference": "ef310daf569dc11ef473a9ba0c52429025f672ec",
                "shasum": ""
            },
            "require": {
                "cakephp/core": "^3.6.0",
                "php": ">=5.6.0"
            },
            "suggest": {
                "cakephp/cache": "If you decide to use Query caching.",
                "cakephp/collection": "If you decide to use ResultSetInterface.",
                "cakephp/utility": "If you decide to use EntityTrait."
            },
            "type": "library",
            "autoload": {
                "psr-4": {
                    "Cake\\Datasource\\": "."
                }
            },
            "notification-url": "https://packagist.org/downloads/",
            "license": [
                "MIT"
            ],
            "authors": [
                {
                    "name": "CakePHP Community",
                    "homepage": "https://github.com/cakephp/datasource/graphs/contributors"
                }
            ],
            "description": "Provides connection managing and traits for Entities and Queries that can be reused for different datastores",
            "homepage": "https://cakephp.org",
            "keywords": [
                "cakephp",
                "connection management",
                "datasource",
                "entity",
                "query"
            ],
            "time": "2020-06-16T00:54:28+00:00"
        },
        {
            "name": "cakephp/log",
            "version": "3.9.3",
            "source": {
                "type": "git",
                "url": "https://github.com/cakephp/log.git",
                "reference": "02940591797475c2d384af12432561204d6ecdf9"
            },
            "dist": {
                "type": "zip",
                "url": "https://api.github.com/repos/cakephp/log/zipball/02940591797475c2d384af12432561204d6ecdf9",
                "reference": "02940591797475c2d384af12432561204d6ecdf9",
                "shasum": ""
            },
            "require": {
                "cakephp/core": "^3.6.0",
                "php": ">=5.6.0",
                "psr/log": "^1.0.0"
            },
            "type": "library",
            "autoload": {
                "psr-4": {
                    "Cake\\Log\\": "."
                }
            },
            "notification-url": "https://packagist.org/downloads/",
            "license": [
                "MIT"
            ],
            "authors": [
                {
                    "name": "CakePHP Community",
                    "homepage": "https://github.com/cakephp/log/graphs/contributors"
                }
            ],
            "description": "CakePHP logging library with support for multiple different streams",
            "homepage": "https://cakephp.org",
            "keywords": [
                "Streams",
                "cakephp",
                "log",
                "logging"
            ],
            "time": "2020-06-16T00:54:28+00:00"
        },
        {
            "name": "cakephp/utility",
            "version": "3.9.3",
            "source": {
                "type": "git",
                "url": "https://github.com/cakephp/utility.git",
                "reference": "e655b399b7492e517caef52fb87af9db10543112"
            },
            "dist": {
                "type": "zip",
                "url": "https://api.github.com/repos/cakephp/utility/zipball/e655b399b7492e517caef52fb87af9db10543112",
                "reference": "e655b399b7492e517caef52fb87af9db10543112",
                "shasum": ""
            },
            "require": {
                "cakephp/core": "^3.6.0",
                "php": ">=5.6.0"
            },
            "suggest": {
                "ext-intl": "To use Text::transliterate() or Text::slug()",
                "lib-ICU": "To use Text::transliterate() or Text::slug()"
            },
            "type": "library",
            "autoload": {
                "psr-4": {
                    "Cake\\Utility\\": "."
                },
                "files": [
                    "bootstrap.php"
                ]
            },
            "notification-url": "https://packagist.org/downloads/",
            "license": [
                "MIT"
            ],
            "authors": [
                {
                    "name": "CakePHP Community",
                    "homepage": "https://github.com/cakephp/utility/graphs/contributors"
                }
            ],
            "description": "CakePHP Utility classes such as Inflector, String, Hash, and Security",
            "homepage": "https://cakephp.org",
            "keywords": [
                "cakephp",
                "hash",
                "inflector",
                "security",
                "string",
                "utility"
            ],
            "time": "2020-08-18T13:55:20+00:00"
        },
        {
            "name": "delfimov/translate",
            "version": "v2.6.0",
            "source": {
                "type": "git",
                "url": "https://github.com/delfimov/Translate.git",
                "reference": "8a9a470a591074129170f11e24379b465c3e2974"
            },
            "dist": {
                "type": "zip",
                "url": "https://api.github.com/repos/delfimov/Translate/zipball/8a9a470a591074129170f11e24379b465c3e2974",
                "reference": "8a9a470a591074129170f11e24379b465c3e2974",
                "shasum": ""
            },
            "require": {
                "php": ">=5.6.0"
            },
            "require-dev": {
                "phpdocumentor/phpdocumentor": "2.*",
                "phpunit/phpunit": "5.*",
                "psr/log": "1.0.*",
                "satooshi/php-coveralls": "^1.0",
                "scrutinizer/ocular": "~1.3",
                "squizlabs/php_codesniffer": "3.*"
            },
            "suggest": {
                "monolog/monolog": "@stable"
            },
            "type": "library",
            "autoload": {
                "psr-4": {
                    "DElfimov\\Translate\\": "./src"
                }
            },
            "notification-url": "https://packagist.org/downloads/",
            "license": [
                "MIT"
            ],
            "authors": [
                {
                    "name": "Dmitry Elfimov",
                    "email": "elfimov@gmail.com"
                }
            ],
            "description": "Easy to use i18n translation PHP class for multi-language websites",
            "homepage": "https://github.com/delfimov/Translate/",
            "keywords": [
                "i18n",
                "language",
                "multi-language",
                "plural",
                "translate"
            ],
            "time": "2019-02-13T12:48:20+00:00"
        },
        {
            "name": "doctrine/inflector",
            "version": "1.3.1",
            "source": {
                "type": "git",
                "url": "https://github.com/doctrine/inflector.git",
                "reference": "ec3a55242203ffa6a4b27c58176da97ff0a7aec1"
            },
            "dist": {
                "type": "zip",
                "url": "https://api.github.com/repos/doctrine/inflector/zipball/ec3a55242203ffa6a4b27c58176da97ff0a7aec1",
                "reference": "ec3a55242203ffa6a4b27c58176da97ff0a7aec1",
                "shasum": ""
            },
            "require": {
                "php": "^7.1"
            },
            "require-dev": {
                "phpunit/phpunit": "^6.2"
            },
            "type": "library",
            "extra": {
                "branch-alias": {
                    "dev-master": "1.3.x-dev"
                }
            },
            "autoload": {
                "psr-4": {
                    "Doctrine\\Common\\Inflector\\": "lib/Doctrine/Common/Inflector"
                }
            },
            "notification-url": "https://packagist.org/downloads/",
            "license": [
                "MIT"
            ],
            "authors": [
                {
                    "name": "Guilherme Blanco",
                    "email": "guilhermeblanco@gmail.com"
                },
                {
                    "name": "Roman Borschel",
                    "email": "roman@code-factory.org"
                },
                {
                    "name": "Benjamin Eberlei",
                    "email": "kontakt@beberlei.de"
                },
                {
                    "name": "Jonathan Wage",
                    "email": "jonwage@gmail.com"
                },
                {
                    "name": "Johannes Schmitt",
                    "email": "schmittjoh@gmail.com"
                }
            ],
            "description": "Common String Manipulations with regard to casing and singular/plural rules.",
            "homepage": "http://www.doctrine-project.org",
            "keywords": [
                "inflection",
                "pluralize",
                "singularize",
                "string"
            ],
            "time": "2019-10-30T19:59:35+00:00"
        },
        {
            "name": "dompdf/dompdf",
            "version": "v0.8.6",
            "source": {
                "type": "git",
                "url": "https://github.com/dompdf/dompdf.git",
                "reference": "db91d81866c69a42dad1d2926f61515a1e3f42c5"
            },
            "dist": {
                "type": "zip",
                "url": "https://api.github.com/repos/dompdf/dompdf/zipball/db91d81866c69a42dad1d2926f61515a1e3f42c5",
                "reference": "db91d81866c69a42dad1d2926f61515a1e3f42c5",
                "shasum": ""
            },
            "require": {
                "ext-dom": "*",
                "ext-mbstring": "*",
                "phenx/php-font-lib": "^0.5.2",
                "phenx/php-svg-lib": "^0.3.3",
                "php": "^7.1"
            },
            "require-dev": {
                "mockery/mockery": "^1.3",
                "phpunit/phpunit": "^7.5",
                "squizlabs/php_codesniffer": "^3.5"
            },
            "suggest": {
                "ext-gd": "Needed to process images",
                "ext-gmagick": "Improves image processing performance",
                "ext-imagick": "Improves image processing performance",
                "ext-zlib": "Needed for pdf stream compression"
            },
            "type": "library",
            "extra": {
                "branch-alias": {
                    "dev-develop": "0.7-dev"
                }
            },
            "autoload": {
                "psr-4": {
                    "Dompdf\\": "src/"
                },
                "classmap": [
                    "lib/"
                ]
            },
            "notification-url": "https://packagist.org/downloads/",
            "license": [
                "LGPL-2.1"
            ],
            "authors": [
                {
                    "name": "Fabien Ménager",
                    "email": "fabien.menager@gmail.com"
                },
                {
                    "name": "Brian Sweeney",
                    "email": "eclecticgeek@gmail.com"
                },
                {
                    "name": "Gabriel Bull",
                    "email": "me@gabrielbull.com"
                }
            ],
            "description": "DOMPDF is a CSS 2.1 compliant HTML to PDF converter",
            "homepage": "https://github.com/dompdf/dompdf",
            "time": "2020-08-30T22:54:22+00:00"
        },
        {
            "name": "firebase/php-jwt",
            "version": "v5.2.0",
            "source": {
                "type": "git",
                "url": "https://github.com/firebase/php-jwt.git",
                "reference": "feb0e820b8436873675fd3aca04f3728eb2185cb"
            },
            "dist": {
                "type": "zip",
                "url": "https://api.github.com/repos/firebase/php-jwt/zipball/feb0e820b8436873675fd3aca04f3728eb2185cb",
                "reference": "feb0e820b8436873675fd3aca04f3728eb2185cb",
                "shasum": ""
            },
            "require": {
                "php": ">=5.3.0"
            },
            "require-dev": {
                "phpunit/phpunit": ">=4.8 <=9"
            },
            "type": "library",
            "autoload": {
                "psr-4": {
                    "Firebase\\JWT\\": "src"
                }
            },
            "notification-url": "https://packagist.org/downloads/",
            "license": [
                "BSD-3-Clause"
            ],
            "authors": [
                {
                    "name": "Neuman Vong",
                    "email": "neuman+pear@twilio.com",
                    "role": "Developer"
                },
                {
                    "name": "Anant Narayanan",
                    "email": "anant@php.net",
                    "role": "Developer"
                }
            ],
            "description": "A simple library to encode and decode JSON Web Tokens (JWT) in PHP. Should conform to the current spec.",
            "homepage": "https://github.com/firebase/php-jwt",
            "keywords": [
                "jwt",
                "php"
            ],
            "time": "2020-03-25T18:49:23+00:00"
        },
        {
            "name": "illuminate/container",
            "version": "v5.8.36",
            "source": {
                "type": "git",
                "url": "https://github.com/illuminate/container.git",
                "reference": "b42e5ef939144b77f78130918da0ce2d9ee16574"
            },
            "dist": {
                "type": "zip",
                "url": "https://api.github.com/repos/illuminate/container/zipball/b42e5ef939144b77f78130918da0ce2d9ee16574",
                "reference": "b42e5ef939144b77f78130918da0ce2d9ee16574",
                "shasum": ""
            },
            "require": {
                "illuminate/contracts": "5.8.*",
                "illuminate/support": "5.8.*",
                "php": "^7.1.3",
                "psr/container": "^1.0"
            },
            "type": "library",
            "extra": {
                "branch-alias": {
                    "dev-master": "5.8-dev"
                }
            },
            "autoload": {
                "psr-4": {
                    "Illuminate\\Container\\": ""
                }
            },
            "notification-url": "https://packagist.org/downloads/",
            "license": [
                "MIT"
            ],
            "authors": [
                {
                    "name": "Taylor Otwell",
                    "email": "taylor@laravel.com"
                }
            ],
            "description": "The Illuminate Container package.",
            "homepage": "https://laravel.com",
            "time": "2019-08-20T02:00:23+00:00"
        },
        {
            "name": "illuminate/contracts",
            "version": "v5.8.36",
            "source": {
                "type": "git",
                "url": "https://github.com/illuminate/contracts.git",
                "reference": "00fc6afee788fa07c311b0650ad276585f8aef96"
            },
            "dist": {
                "type": "zip",
                "url": "https://api.github.com/repos/illuminate/contracts/zipball/00fc6afee788fa07c311b0650ad276585f8aef96",
                "reference": "00fc6afee788fa07c311b0650ad276585f8aef96",
                "shasum": ""
            },
            "require": {
                "php": "^7.1.3",
                "psr/container": "^1.0",
                "psr/simple-cache": "^1.0"
            },
            "type": "library",
            "extra": {
                "branch-alias": {
                    "dev-master": "5.8-dev"
                }
            },
            "autoload": {
                "psr-4": {
                    "Illuminate\\Contracts\\": ""
                }
            },
            "notification-url": "https://packagist.org/downloads/",
            "license": [
                "MIT"
            ],
            "authors": [
                {
                    "name": "Taylor Otwell",
                    "email": "taylor@laravel.com"
                }
            ],
            "description": "The Illuminate Contracts package.",
            "homepage": "https://laravel.com",
            "time": "2019-07-30T13:57:21+00:00"
        },
        {
            "name": "illuminate/database",
            "version": "v5.8.36",
            "source": {
                "type": "git",
                "url": "https://github.com/illuminate/database.git",
                "reference": "ac9ae2d82b8a6137400f17b3eea258be3518daa9"
            },
            "dist": {
                "type": "zip",
                "url": "https://api.github.com/repos/illuminate/database/zipball/ac9ae2d82b8a6137400f17b3eea258be3518daa9",
                "reference": "ac9ae2d82b8a6137400f17b3eea258be3518daa9",
                "shasum": ""
            },
            "require": {
                "ext-json": "*",
                "illuminate/container": "5.8.*",
                "illuminate/contracts": "5.8.*",
                "illuminate/support": "5.8.*",
                "php": "^7.1.3"
            },
            "suggest": {
                "doctrine/dbal": "Required to rename columns and drop SQLite columns (^2.6).",
                "fzaninotto/faker": "Required to use the eloquent factory builder (^1.4).",
                "illuminate/console": "Required to use the database commands (5.8.*).",
                "illuminate/events": "Required to use the observers with Eloquent (5.8.*).",
                "illuminate/filesystem": "Required to use the migrations (5.8.*).",
                "illuminate/pagination": "Required to paginate the result set (5.8.*)."
            },
            "type": "library",
            "extra": {
                "branch-alias": {
                    "dev-master": "5.8-dev"
                }
            },
            "autoload": {
                "psr-4": {
                    "Illuminate\\Database\\": ""
                }
            },
            "notification-url": "https://packagist.org/downloads/",
            "license": [
                "MIT"
            ],
            "authors": [
                {
                    "name": "Taylor Otwell",
                    "email": "taylor@laravel.com"
                }
            ],
            "description": "The Illuminate Database package.",
            "homepage": "https://laravel.com",
            "keywords": [
                "database",
                "laravel",
                "orm",
                "sql"
            ],
            "time": "2019-10-03T16:22:57+00:00"
        },
        {
            "name": "illuminate/pagination",
            "version": "v5.8.36",
            "source": {
                "type": "git",
                "url": "https://github.com/illuminate/pagination.git",
                "reference": "391134bc87a47b3dfe5cf60df73e5e0080aec220"
            },
            "dist": {
                "type": "zip",
                "url": "https://api.github.com/repos/illuminate/pagination/zipball/391134bc87a47b3dfe5cf60df73e5e0080aec220",
                "reference": "391134bc87a47b3dfe5cf60df73e5e0080aec220",
                "shasum": ""
            },
            "require": {
                "ext-json": "*",
                "illuminate/contracts": "5.8.*",
                "illuminate/support": "5.8.*",
                "php": "^7.1.3"
            },
            "type": "library",
            "extra": {
                "branch-alias": {
                    "dev-master": "5.8-dev"
                }
            },
            "autoload": {
                "psr-4": {
                    "Illuminate\\Pagination\\": ""
                }
            },
            "notification-url": "https://packagist.org/downloads/",
            "license": [
                "MIT"
            ],
            "authors": [
                {
                    "name": "Taylor Otwell",
                    "email": "taylor@laravel.com"
                }
            ],
            "description": "The Illuminate Pagination package.",
            "homepage": "https://laravel.com",
            "time": "2019-03-18T14:45:00+00:00"
        },
        {
            "name": "illuminate/support",
            "version": "v5.8.36",
            "source": {
                "type": "git",
                "url": "https://github.com/illuminate/support.git",
                "reference": "df4af6a32908f1d89d74348624b57e3233eea247"
            },
            "dist": {
                "type": "zip",
                "url": "https://api.github.com/repos/illuminate/support/zipball/df4af6a32908f1d89d74348624b57e3233eea247",
                "reference": "df4af6a32908f1d89d74348624b57e3233eea247",
                "shasum": ""
            },
            "require": {
                "doctrine/inflector": "^1.1",
                "ext-json": "*",
                "ext-mbstring": "*",
                "illuminate/contracts": "5.8.*",
                "nesbot/carbon": "^1.26.3 || ^2.0",
                "php": "^7.1.3"
            },
            "conflict": {
                "tightenco/collect": "<5.5.33"
            },
            "suggest": {
                "illuminate/filesystem": "Required to use the composer class (5.8.*).",
                "moontoast/math": "Required to use ordered UUIDs (^1.1).",
                "ramsey/uuid": "Required to use Str::uuid() (^3.7).",
                "symfony/process": "Required to use the composer class (^4.2).",
                "symfony/var-dumper": "Required to use the dd function (^4.2).",
                "vlucas/phpdotenv": "Required to use the env helper (^3.3)."
            },
            "type": "library",
            "extra": {
                "branch-alias": {
                    "dev-master": "5.8-dev"
                }
            },
            "autoload": {
                "psr-4": {
                    "Illuminate\\Support\\": ""
                },
                "files": [
                    "helpers.php"
                ]
            },
            "notification-url": "https://packagist.org/downloads/",
            "license": [
                "MIT"
            ],
            "authors": [
                {
                    "name": "Taylor Otwell",
                    "email": "taylor@laravel.com"
                }
            ],
            "description": "The Illuminate Support package.",
            "homepage": "https://laravel.com",
            "time": "2019-12-12T14:16:47+00:00"
        },
        {
            "name": "monolog/monolog",
            "version": "1.25.5",
            "source": {
                "type": "git",
                "url": "https://github.com/Seldaek/monolog.git",
                "reference": "1817faadd1846cd08be9a49e905dc68823bc38c0"
            },
            "dist": {
                "type": "zip",
                "url": "https://api.github.com/repos/Seldaek/monolog/zipball/1817faadd1846cd08be9a49e905dc68823bc38c0",
                "reference": "1817faadd1846cd08be9a49e905dc68823bc38c0",
                "shasum": ""
            },
            "require": {
                "php": ">=5.3.0",
                "psr/log": "~1.0"
            },
            "provide": {
                "psr/log-implementation": "1.0.0"
            },
            "require-dev": {
                "aws/aws-sdk-php": "^2.4.9 || ^3.0",
                "doctrine/couchdb": "~1.0@dev",
                "graylog2/gelf-php": "~1.0",
                "php-amqplib/php-amqplib": "~2.4",
                "php-console/php-console": "^3.1.3",
                "php-parallel-lint/php-parallel-lint": "^1.0",
                "phpunit/phpunit": "~4.5",
                "ruflin/elastica": ">=0.90 <3.0",
                "sentry/sentry": "^0.13",
                "swiftmailer/swiftmailer": "^5.3|^6.0"
            },
            "suggest": {
                "aws/aws-sdk-php": "Allow sending log messages to AWS services like DynamoDB",
                "doctrine/couchdb": "Allow sending log messages to a CouchDB server",
                "ext-amqp": "Allow sending log messages to an AMQP server (1.0+ required)",
                "ext-mongo": "Allow sending log messages to a MongoDB server",
                "graylog2/gelf-php": "Allow sending log messages to a GrayLog2 server",
                "mongodb/mongodb": "Allow sending log messages to a MongoDB server via PHP Driver",
                "php-amqplib/php-amqplib": "Allow sending log messages to an AMQP server using php-amqplib",
                "php-console/php-console": "Allow sending log messages to Google Chrome",
                "rollbar/rollbar": "Allow sending log messages to Rollbar",
                "ruflin/elastica": "Allow sending log messages to an Elastic Search server",
                "sentry/sentry": "Allow sending log messages to a Sentry server"
            },
            "type": "library",
            "extra": {
                "branch-alias": {
                    "dev-master": "2.0.x-dev"
                }
            },
            "autoload": {
                "psr-4": {
                    "Monolog\\": "src/Monolog"
                }
            },
            "notification-url": "https://packagist.org/downloads/",
            "license": [
                "MIT"
            ],
            "authors": [
                {
                    "name": "Jordi Boggiano",
                    "email": "j.boggiano@seld.be",
                    "homepage": "http://seld.be"
                }
            ],
            "description": "Sends your logs to files, sockets, inboxes, databases and various web services",
            "homepage": "http://github.com/Seldaek/monolog",
            "keywords": [
                "log",
                "logging",
                "psr-3"
            ],
            "funding": [
                {
                    "url": "https://github.com/Seldaek",
                    "type": "github"
                },
                {
                    "url": "https://tidelift.com/funding/github/packagist/monolog/monolog",
                    "type": "tidelift"
                }
            ],
            "time": "2020-07-23T08:35:51+00:00"
        },
        {
            "name": "nesbot/carbon",
            "version": "2.41.5",
            "source": {
                "type": "git",
                "url": "https://github.com/briannesbitt/Carbon.git",
                "reference": "c4a9caf97cfc53adfc219043bcecf42bc663acee"
            },
            "dist": {
                "type": "zip",
                "url": "https://api.github.com/repos/briannesbitt/Carbon/zipball/c4a9caf97cfc53adfc219043bcecf42bc663acee",
                "reference": "c4a9caf97cfc53adfc219043bcecf42bc663acee",
                "shasum": ""
            },
            "require": {
                "ext-json": "*",
                "php": "^7.1.8 || ^8.0",
                "symfony/polyfill-mbstring": "^1.0",
                "symfony/translation": "^3.4 || ^4.0 || ^5.0"
            },
            "require-dev": {
                "doctrine/orm": "^2.7",
                "friendsofphp/php-cs-fixer": "^2.14 || ^3.0",
                "kylekatarnls/multi-tester": "^2.0",
                "phpmd/phpmd": "^2.9",
                "phpstan/extension-installer": "^1.0",
                "phpstan/phpstan": "^0.12.35",
                "phpunit/phpunit": "^7.5 || ^8.0",
                "squizlabs/php_codesniffer": "^3.4"
            },
            "bin": [
                "bin/carbon"
            ],
            "type": "library",
            "extra": {
                "branch-alias": {
                    "dev-master": "2.x-dev",
                    "dev-3.x": "3.x-dev"
                },
                "laravel": {
                    "providers": [
                        "Carbon\\Laravel\\ServiceProvider"
                    ]
                },
                "phpstan": {
                    "includes": [
                        "extension.neon"
                    ]
                }
            },
            "autoload": {
                "psr-4": {
                    "Carbon\\": "src/Carbon/"
                }
            },
            "notification-url": "https://packagist.org/downloads/",
            "license": [
                "MIT"
            ],
            "authors": [
                {
                    "name": "Brian Nesbitt",
                    "email": "brian@nesbot.com",
                    "homepage": "http://nesbot.com"
                },
                {
                    "name": "kylekatarnls",
                    "homepage": "http://github.com/kylekatarnls"
                }
            ],
            "description": "An API extension for DateTime that supports 281 different languages.",
            "homepage": "http://carbon.nesbot.com",
            "keywords": [
                "date",
                "datetime",
                "time"
            ],
            "funding": [
                {
                    "url": "https://opencollective.com/Carbon",
                    "type": "open_collective"
                },
                {
                    "url": "https://tidelift.com/funding/github/packagist/nesbot/carbon",
                    "type": "tidelift"
                }
            ],
            "time": "2020-10-23T06:02:30+00:00"
        },
        {
            "name": "nikic/fast-route",
            "version": "v1.3.0",
            "source": {
                "type": "git",
                "url": "https://github.com/nikic/FastRoute.git",
                "reference": "181d480e08d9476e61381e04a71b34dc0432e812"
            },
            "dist": {
                "type": "zip",
                "url": "https://api.github.com/repos/nikic/FastRoute/zipball/181d480e08d9476e61381e04a71b34dc0432e812",
                "reference": "181d480e08d9476e61381e04a71b34dc0432e812",
                "shasum": ""
            },
            "require": {
                "php": ">=5.4.0"
            },
            "require-dev": {
                "phpunit/phpunit": "^4.8.35|~5.7"
            },
            "type": "library",
            "autoload": {
                "psr-4": {
                    "FastRoute\\": "src/"
                },
                "files": [
                    "src/functions.php"
                ]
            },
            "notification-url": "https://packagist.org/downloads/",
            "license": [
                "BSD-3-Clause"
            ],
            "authors": [
                {
                    "name": "Nikita Popov",
                    "email": "nikic@php.net"
                }
            ],
            "description": "Fast request router for PHP",
            "keywords": [
                "router",
                "routing"
            ],
            "time": "2018-02-13T20:26:39+00:00"
        },
        {
            "name": "phenx/php-font-lib",
            "version": "0.5.2",
            "source": {
                "type": "git",
                "url": "https://github.com/PhenX/php-font-lib.git",
                "reference": "ca6ad461f032145fff5971b5985e5af9e7fa88d8"
            },
            "dist": {
                "type": "zip",
                "url": "https://api.github.com/repos/PhenX/php-font-lib/zipball/ca6ad461f032145fff5971b5985e5af9e7fa88d8",
                "reference": "ca6ad461f032145fff5971b5985e5af9e7fa88d8",
                "shasum": ""
            },
            "require-dev": {
                "phpunit/phpunit": "^4.8.35 || ^5 || ^6 || ^7"
            },
            "type": "library",
            "autoload": {
                "psr-4": {
                    "FontLib\\": "src/FontLib"
                }
            },
            "notification-url": "https://packagist.org/downloads/",
            "license": [
                "LGPL-3.0"
            ],
            "authors": [
                {
                    "name": "Fabien Ménager",
                    "email": "fabien.menager@gmail.com"
                }
            ],
            "description": "A library to read, parse, export and make subsets of different types of font files.",
            "homepage": "https://github.com/PhenX/php-font-lib",
            "time": "2020-03-08T15:31:32+00:00"
        },
        {
            "name": "phenx/php-svg-lib",
            "version": "v0.3.3",
            "source": {
                "type": "git",
                "url": "https://github.com/PhenX/php-svg-lib.git",
                "reference": "5fa61b65e612ce1ae15f69b3d223cb14ecc60e32"
            },
            "dist": {
                "type": "zip",
                "url": "https://api.github.com/repos/PhenX/php-svg-lib/zipball/5fa61b65e612ce1ae15f69b3d223cb14ecc60e32",
                "reference": "5fa61b65e612ce1ae15f69b3d223cb14ecc60e32",
                "shasum": ""
            },
            "require": {
                "sabberworm/php-css-parser": "^8.3"
            },
            "require-dev": {
                "phpunit/phpunit": "^5.5|^6.5"
            },
            "type": "library",
            "autoload": {
                "psr-4": {
                    "Svg\\": "src/Svg"
                }
            },
            "notification-url": "https://packagist.org/downloads/",
            "license": [
                "LGPL-3.0"
            ],
            "authors": [
                {
                    "name": "Fabien Ménager",
                    "email": "fabien.menager@gmail.com"
                }
            ],
            "description": "A library to read, parse and export to PDF SVG files.",
            "homepage": "https://github.com/PhenX/php-svg-lib",
            "time": "2019-09-11T20:02:13+00:00"
        },
        {
            "name": "pimple/pimple",
            "version": "v3.2.3",
            "source": {
                "type": "git",
                "url": "https://github.com/silexphp/Pimple.git",
                "reference": "9e403941ef9d65d20cba7d54e29fe906db42cf32"
            },
            "dist": {
                "type": "zip",
                "url": "https://api.github.com/repos/silexphp/Pimple/zipball/9e403941ef9d65d20cba7d54e29fe906db42cf32",
                "reference": "9e403941ef9d65d20cba7d54e29fe906db42cf32",
                "shasum": ""
            },
            "require": {
                "php": ">=5.3.0",
                "psr/container": "^1.0"
            },
            "require-dev": {
                "symfony/phpunit-bridge": "^3.2"
            },
            "type": "library",
            "extra": {
                "branch-alias": {
                    "dev-master": "3.2.x-dev"
                }
            },
            "autoload": {
                "psr-0": {
                    "Pimple": "src/"
                }
            },
            "notification-url": "https://packagist.org/downloads/",
            "license": [
                "MIT"
            ],
            "authors": [
                {
                    "name": "Fabien Potencier",
                    "email": "fabien@symfony.com"
                }
            ],
            "description": "Pimple, a simple Dependency Injection Container",
            "homepage": "http://pimple.sensiolabs.org",
            "keywords": [
                "container",
                "dependency injection"
            ],
            "time": "2018-01-21T07:42:36+00:00"
        },
        {
            "name": "projek-xyz/slim-monolog",
            "version": "v0.1.6",
            "source": {
                "type": "git",
                "url": "https://github.com/projek-xyz/slim-monolog.git",
                "reference": "f83ca2a04c8e9e764e7d4a0e5798a9e7f4505961"
            },
            "dist": {
                "type": "zip",
                "url": "https://api.github.com/repos/projek-xyz/slim-monolog/zipball/f83ca2a04c8e9e764e7d4a0e5798a9e7f4505961",
                "reference": "f83ca2a04c8e9e764e7d4a0e5798a9e7f4505961",
                "shasum": ""
            },
            "require": {
                "monolog/monolog": "~1.21",
                "php": ">=5.5.0",
                "slim/slim": "~3.0"
            },
            "require-dev": {
                "phpunit/phpunit": "~4.0",
                "squizlabs/php_codesniffer": "~2.7"
            },
            "type": "library",
            "extra": {
                "branch-alias": {
                    "dev-master": "0.1-dev"
                }
            },
            "autoload": {
                "psr-4": {
                    "Projek\\Slim\\": "src/"
                }
            },
            "notification-url": "https://packagist.org/downloads/",
            "license": [
                "MIT"
            ],
            "authors": [
                {
                    "name": "Fery Wardiyanto",
                    "email": "hallo@feryardiant.me",
                    "homepage": "http://feryardiant.me"
                }
            ],
            "description": "Slim Framework 3 log helper built on top of the Monolog logger component",
            "homepage": "http://www.projek.xyz/slim-monolog",
            "keywords": [
                "framework",
                "logger",
                "monolog",
                "slim"
            ],
            "time": "2016-10-09T23:22:12+00:00"
        },
        {
            "name": "psr/container",
            "version": "1.0.0",
            "source": {
                "type": "git",
                "url": "https://github.com/php-fig/container.git",
                "reference": "b7ce3b176482dbbc1245ebf52b181af44c2cf55f"
            },
            "dist": {
                "type": "zip",
                "url": "https://api.github.com/repos/php-fig/container/zipball/b7ce3b176482dbbc1245ebf52b181af44c2cf55f",
                "reference": "b7ce3b176482dbbc1245ebf52b181af44c2cf55f",
                "shasum": ""
            },
            "require": {
                "php": ">=5.3.0"
            },
            "type": "library",
            "extra": {
                "branch-alias": {
                    "dev-master": "1.0.x-dev"
                }
            },
            "autoload": {
                "psr-4": {
                    "Psr\\Container\\": "src/"
                }
            },
            "notification-url": "https://packagist.org/downloads/",
            "license": [
                "MIT"
            ],
            "authors": [
                {
                    "name": "PHP-FIG",
                    "homepage": "http://www.php-fig.org/"
                }
            ],
            "description": "Common Container Interface (PHP FIG PSR-11)",
            "homepage": "https://github.com/php-fig/container",
            "keywords": [
                "PSR-11",
                "container",
                "container-interface",
                "container-interop",
                "psr"
            ],
            "time": "2017-02-14T16:28:37+00:00"
        },
        {
            "name": "psr/http-factory",
            "version": "1.0.1",
            "source": {
                "type": "git",
                "url": "https://github.com/php-fig/http-factory.git",
                "reference": "12ac7fcd07e5b077433f5f2bee95b3a771bf61be"
            },
            "dist": {
                "type": "zip",
                "url": "https://api.github.com/repos/php-fig/http-factory/zipball/12ac7fcd07e5b077433f5f2bee95b3a771bf61be",
                "reference": "12ac7fcd07e5b077433f5f2bee95b3a771bf61be",
                "shasum": ""
            },
            "require": {
                "php": ">=7.0.0",
                "psr/http-message": "^1.0"
            },
            "type": "library",
            "extra": {
                "branch-alias": {
                    "dev-master": "1.0.x-dev"
                }
            },
            "autoload": {
                "psr-4": {
                    "Psr\\Http\\Message\\": "src/"
                }
            },
            "notification-url": "https://packagist.org/downloads/",
            "license": [
                "MIT"
            ],
            "authors": [
                {
                    "name": "PHP-FIG",
                    "homepage": "http://www.php-fig.org/"
                }
            ],
            "description": "Common interfaces for PSR-7 HTTP message factories",
            "keywords": [
                "factory",
                "http",
                "message",
                "psr",
                "psr-17",
                "psr-7",
                "request",
                "response"
            ],
            "time": "2019-04-30T12:38:16+00:00"
        },
        {
            "name": "psr/http-message",
            "version": "1.0.1",
            "source": {
                "type": "git",
                "url": "https://github.com/php-fig/http-message.git",
                "reference": "f6561bf28d520154e4b0ec72be95418abe6d9363"
            },
            "dist": {
                "type": "zip",
                "url": "https://api.github.com/repos/php-fig/http-message/zipball/f6561bf28d520154e4b0ec72be95418abe6d9363",
                "reference": "f6561bf28d520154e4b0ec72be95418abe6d9363",
                "shasum": ""
            },
            "require": {
                "php": ">=5.3.0"
            },
            "type": "library",
            "extra": {
                "branch-alias": {
                    "dev-master": "1.0.x-dev"
                }
            },
            "autoload": {
                "psr-4": {
                    "Psr\\Http\\Message\\": "src/"
                }
            },
            "notification-url": "https://packagist.org/downloads/",
            "license": [
                "MIT"
            ],
            "authors": [
                {
                    "name": "PHP-FIG",
                    "homepage": "http://www.php-fig.org/"
                }
            ],
            "description": "Common interface for HTTP messages",
            "homepage": "https://github.com/php-fig/http-message",
            "keywords": [
                "http",
                "http-message",
                "psr",
                "psr-7",
                "request",
                "response"
            ],
            "time": "2016-08-06T14:39:51+00:00"
        },
        {
            "name": "psr/http-server-handler",
            "version": "1.0.1",
            "source": {
                "type": "git",
                "url": "https://github.com/php-fig/http-server-handler.git",
                "reference": "aff2f80e33b7f026ec96bb42f63242dc50ffcae7"
            },
            "dist": {
                "type": "zip",
                "url": "https://api.github.com/repos/php-fig/http-server-handler/zipball/aff2f80e33b7f026ec96bb42f63242dc50ffcae7",
                "reference": "aff2f80e33b7f026ec96bb42f63242dc50ffcae7",
                "shasum": ""
            },
            "require": {
                "php": ">=7.0",
                "psr/http-message": "^1.0"
            },
            "type": "library",
            "extra": {
                "branch-alias": {
                    "dev-master": "1.0.x-dev"
                }
            },
            "autoload": {
                "psr-4": {
                    "Psr\\Http\\Server\\": "src/"
                }
            },
            "notification-url": "https://packagist.org/downloads/",
            "license": [
                "MIT"
            ],
            "authors": [
                {
                    "name": "PHP-FIG",
                    "homepage": "http://www.php-fig.org/"
                }
            ],
            "description": "Common interface for HTTP server-side request handler",
            "keywords": [
                "handler",
                "http",
                "http-interop",
                "psr",
                "psr-15",
                "psr-7",
                "request",
                "response",
                "server"
            ],
            "time": "2018-10-30T16:46:14+00:00"
        },
        {
            "name": "psr/http-server-middleware",
            "version": "1.0.1",
            "source": {
                "type": "git",
                "url": "https://github.com/php-fig/http-server-middleware.git",
                "reference": "2296f45510945530b9dceb8bcedb5cb84d40c5f5"
            },
            "dist": {
                "type": "zip",
                "url": "https://api.github.com/repos/php-fig/http-server-middleware/zipball/2296f45510945530b9dceb8bcedb5cb84d40c5f5",
                "reference": "2296f45510945530b9dceb8bcedb5cb84d40c5f5",
                "shasum": ""
            },
            "require": {
                "php": ">=7.0",
                "psr/http-message": "^1.0",
                "psr/http-server-handler": "^1.0"
            },
            "type": "library",
            "extra": {
                "branch-alias": {
                    "dev-master": "1.0.x-dev"
                }
            },
            "autoload": {
                "psr-4": {
                    "Psr\\Http\\Server\\": "src/"
                }
            },
            "notification-url": "https://packagist.org/downloads/",
            "license": [
                "MIT"
            ],
            "authors": [
                {
                    "name": "PHP-FIG",
                    "homepage": "http://www.php-fig.org/"
                }
            ],
            "description": "Common interface for HTTP server-side middleware",
            "keywords": [
                "http",
                "http-interop",
                "middleware",
                "psr",
                "psr-15",
                "psr-7",
                "request",
                "response"
            ],
            "time": "2018-10-30T17:12:04+00:00"
        },
        {
            "name": "psr/log",
            "version": "1.1.3",
            "source": {
                "type": "git",
                "url": "https://github.com/php-fig/log.git",
                "reference": "0f73288fd15629204f9d42b7055f72dacbe811fc"
            },
            "dist": {
                "type": "zip",
                "url": "https://api.github.com/repos/php-fig/log/zipball/0f73288fd15629204f9d42b7055f72dacbe811fc",
                "reference": "0f73288fd15629204f9d42b7055f72dacbe811fc",
                "shasum": ""
            },
            "require": {
                "php": ">=5.3.0"
            },
            "type": "library",
            "extra": {
                "branch-alias": {
                    "dev-master": "1.1.x-dev"
                }
            },
            "autoload": {
                "psr-4": {
                    "Psr\\Log\\": "Psr/Log/"
                }
            },
            "notification-url": "https://packagist.org/downloads/",
            "license": [
                "MIT"
            ],
            "authors": [
                {
                    "name": "PHP-FIG",
                    "homepage": "http://www.php-fig.org/"
                }
            ],
            "description": "Common interface for logging libraries",
            "homepage": "https://github.com/php-fig/log",
            "keywords": [
                "log",
                "psr",
                "psr-3"
            ],
            "time": "2020-03-23T09:12:05+00:00"
        },
        {
            "name": "psr/simple-cache",
            "version": "1.0.1",
            "source": {
                "type": "git",
                "url": "https://github.com/php-fig/simple-cache.git",
                "reference": "408d5eafb83c57f6365a3ca330ff23aa4a5fa39b"
            },
            "dist": {
                "type": "zip",
                "url": "https://api.github.com/repos/php-fig/simple-cache/zipball/408d5eafb83c57f6365a3ca330ff23aa4a5fa39b",
                "reference": "408d5eafb83c57f6365a3ca330ff23aa4a5fa39b",
                "shasum": ""
            },
            "require": {
                "php": ">=5.3.0"
            },
            "type": "library",
            "extra": {
                "branch-alias": {
                    "dev-master": "1.0.x-dev"
                }
            },
            "autoload": {
                "psr-4": {
                    "Psr\\SimpleCache\\": "src/"
                }
            },
            "notification-url": "https://packagist.org/downloads/",
            "license": [
                "MIT"
            ],
            "authors": [
                {
                    "name": "PHP-FIG",
                    "homepage": "http://www.php-fig.org/"
                }
            ],
            "description": "Common interfaces for simple caching",
            "keywords": [
                "cache",
                "caching",
                "psr",
                "psr-16",
                "simple-cache"
            ],
            "time": "2017-10-23T01:57:42+00:00"
        },
        {
            "name": "respect/validation",
            "version": "1.1.31",
            "source": {
                "type": "git",
                "url": "https://github.com/Respect/Validation.git",
                "reference": "45d109fc830644fecc1145200d6351ce4f2769d0"
            },
            "dist": {
                "type": "zip",
                "url": "https://api.github.com/repos/Respect/Validation/zipball/45d109fc830644fecc1145200d6351ce4f2769d0",
                "reference": "45d109fc830644fecc1145200d6351ce4f2769d0",
                "shasum": ""
            },
            "require": {
                "php": ">=5.4",
                "symfony/polyfill-mbstring": "^1.2"
            },
            "require-dev": {
                "egulias/email-validator": "~1.2 || ~2.1",
                "mikey179/vfsstream": "^1.5",
                "phpunit/phpunit": "~4.0 || ~5.0",
                "symfony/validator": "~2.6.9",
                "zendframework/zend-validator": "~2.3"
            },
            "suggest": {
                "egulias/email-validator": "Strict (RFC compliant) email validation",
                "ext-bcmath": "Arbitrary Precision Mathematics",
                "ext-mbstring": "Multibyte String Functions",
                "friendsofphp/php-cs-fixer": "Fix PSR2 and other coding style issues",
                "symfony/validator": "Use Symfony validator through Respect\\Validation",
                "zendframework/zend-validator": "Use Zend Framework validator through Respect\\Validation"
            },
            "type": "library",
            "extra": {
                "branch-alias": {
                    "dev-master": "1.1-dev"
                }
            },
            "autoload": {
                "psr-4": {
                    "Respect\\Validation\\": "library/"
                }
            },
            "notification-url": "https://packagist.org/downloads/",
            "license": [
                "BSD-3-Clause"
            ],
            "authors": [
                {
                    "name": "Respect/Validation Contributors",
                    "homepage": "https://github.com/Respect/Validation/graphs/contributors"
                }
            ],
            "description": "The most awesome validation engine ever created for PHP",
            "homepage": "http://respect.github.io/Validation/",
            "keywords": [
                "respect",
                "validation",
                "validator"
            ],
            "time": "2019-05-28T06:10:06+00:00"
        },
        {
            "name": "robmorgan/phinx",
            "version": "0.11.7",
            "source": {
                "type": "git",
                "url": "https://github.com/cakephp/phinx.git",
                "reference": "3cdde73e0c33c410e076108b3e1603fabb5b330d"
            },
            "dist": {
                "type": "zip",
                "url": "https://api.github.com/repos/cakephp/phinx/zipball/3cdde73e0c33c410e076108b3e1603fabb5b330d",
                "reference": "3cdde73e0c33c410e076108b3e1603fabb5b330d",
                "shasum": ""
            },
            "require": {
                "cakephp/collection": "^3.7",
                "cakephp/database": "^3.7",
                "php": ">=5.6",
                "symfony/config": "^3.4|^4.0|^5.0",
                "symfony/console": "^3.4|^4.0|^5.0",
                "symfony/yaml": "^3.4|^4.0|^5.0"
            },
            "require-dev": {
                "cakephp/cakephp-codesniffer": "^3.0",
                "ext-json": "*",
                "phpunit/phpunit": ">=5.7,<8.0",
                "sebastian/comparator": ">=1.2.3"
            },
            "suggest": {
                "ext-json": "Install if using JSON configuration format",
                "symfony/yaml": "Install if using YAML configuration format"
            },
            "bin": [
                "bin/phinx"
            ],
            "type": "library",
            "autoload": {
                "psr-4": {
                    "Phinx\\": "src/Phinx/"
                }
            },
            "notification-url": "https://packagist.org/downloads/",
            "license": [
                "MIT"
            ],
            "authors": [
                {
                    "name": "Rob Morgan",
                    "email": "robbym@gmail.com",
                    "homepage": "https://robmorgan.id.au",
                    "role": "Lead Developer"
                },
                {
                    "name": "Woody Gilk",
                    "email": "woody.gilk@gmail.com",
                    "homepage": "https://shadowhand.me",
                    "role": "Developer"
                },
                {
                    "name": "Richard Quadling",
                    "email": "rquadling@gmail.com",
                    "role": "Developer"
                },
                {
                    "name": "CakePHP Community",
                    "homepage": "https://github.com/cakephp/phinx/graphs/contributors",
                    "role": "Developer"
                }
            ],
            "description": "Phinx makes it ridiculously easy to manage the database migrations for your PHP app.",
            "homepage": "https://phinx.org",
            "keywords": [
                "database",
                "database migrations",
                "db",
                "migrations",
                "phinx"
            ],
            "time": "2020-05-09T13:59:05+00:00"
        },
        {
            "name": "sabberworm/php-css-parser",
            "version": "8.3.1",
            "source": {
                "type": "git",
                "url": "https://github.com/sabberworm/PHP-CSS-Parser.git",
                "reference": "d217848e1396ef962fb1997cf3e2421acba7f796"
            },
            "dist": {
                "type": "zip",
                "url": "https://api.github.com/repos/sabberworm/PHP-CSS-Parser/zipball/d217848e1396ef962fb1997cf3e2421acba7f796",
                "reference": "d217848e1396ef962fb1997cf3e2421acba7f796",
                "shasum": ""
            },
            "require": {
                "php": ">=5.3.2"
            },
            "require-dev": {
                "codacy/coverage": "^1.4",
                "phpunit/phpunit": "~4.8"
            },
            "type": "library",
            "autoload": {
                "psr-0": {
                    "Sabberworm\\CSS": "lib/"
                }
            },
            "notification-url": "https://packagist.org/downloads/",
            "license": [
                "MIT"
            ],
            "authors": [
                {
                    "name": "Raphael Schweikert"
                }
            ],
            "description": "Parser for CSS Files written in PHP",
            "homepage": "http://www.sabberworm.com/blog/2010/6/10/php-css-parser",
            "keywords": [
                "css",
                "parser",
                "stylesheet"
            ],
            "time": "2020-06-01T09:10:00+00:00"
        },
        {
            "name": "slim/http-cache",
            "version": "0.4.0",
            "source": {
                "type": "git",
                "url": "https://github.com/slimphp/Slim-HttpCache.git",
                "reference": "1ebc8984718d500e50c410a75063484ceebde468"
            },
            "dist": {
                "type": "zip",
                "url": "https://api.github.com/repos/slimphp/Slim-HttpCache/zipball/1ebc8984718d500e50c410a75063484ceebde468",
                "reference": "1ebc8984718d500e50c410a75063484ceebde468",
                "shasum": ""
            },
            "require": {
                "php": ">=5.5.0",
                "psr/http-message": "^1.0"
            },
            "require-dev": {
                "phpunit/phpunit": "^4.0",
                "slim/slim": "^3.0"
            },
            "type": "library",
            "autoload": {
                "psr-4": {
                    "Slim\\HttpCache\\": "src"
                }
            },
            "notification-url": "https://packagist.org/downloads/",
            "license": [
                "MIT"
            ],
            "authors": [
                {
                    "name": "Josh Lockhart",
                    "email": "hello@joshlockhart.com",
                    "homepage": "http://joshlockhart.com"
                }
            ],
            "description": "Slim Framework HTTP cache middleware and service provider",
            "homepage": "http://slimframework.com",
            "keywords": [
                "cache",
                "framework",
                "middleware",
                "slim"
            ],
            "time": "2017-09-20T19:36:50+00:00"
        },
        {
            "name": "slim/slim",
            "version": "3.12.3",
            "source": {
                "type": "git",
                "url": "https://github.com/slimphp/Slim.git",
                "reference": "1c9318a84ffb890900901136d620b4f03a59da38"
            },
            "dist": {
                "type": "zip",
                "url": "https://api.github.com/repos/slimphp/Slim/zipball/1c9318a84ffb890900901136d620b4f03a59da38",
                "reference": "1c9318a84ffb890900901136d620b4f03a59da38",
                "shasum": ""
            },
            "require": {
                "ext-json": "*",
                "ext-libxml": "*",
                "ext-simplexml": "*",
                "nikic/fast-route": "^1.0",
                "php": ">=5.5.0",
                "pimple/pimple": "^3.0",
                "psr/container": "^1.0",
                "psr/http-message": "^1.0"
            },
            "provide": {
                "psr/http-message-implementation": "1.0"
            },
            "require-dev": {
                "phpunit/phpunit": "^4.0",
                "squizlabs/php_codesniffer": "^2.5"
            },
            "type": "library",
            "autoload": {
                "psr-4": {
                    "Slim\\": "Slim"
                }
            },
            "notification-url": "https://packagist.org/downloads/",
            "license": [
                "MIT"
            ],
            "authors": [
                {
                    "name": "Josh Lockhart",
                    "email": "hello@joshlockhart.com",
                    "homepage": "https://joshlockhart.com"
                },
                {
                    "name": "Andrew Smith",
                    "email": "a.smith@silentworks.co.uk",
                    "homepage": "http://silentworks.co.uk"
                },
                {
                    "name": "Rob Allen",
                    "email": "rob@akrabat.com",
                    "homepage": "http://akrabat.com"
                },
                {
                    "name": "Gabriel Manricks",
                    "email": "gmanricks@me.com",
                    "homepage": "http://gabrielmanricks.com"
                }
            ],
            "description": "Slim is a PHP micro framework that helps you quickly write simple yet powerful web applications and APIs",
            "homepage": "https://slimframework.com",
            "keywords": [
                "api",
                "framework",
                "micro",
                "router"
            ],
            "time": "2019-11-28T17:40:33+00:00"
        },
        {
            "name": "slim/twig-view",
            "version": "2.5.1",
            "source": {
                "type": "git",
                "url": "https://github.com/slimphp/Twig-View.git",
                "reference": "47bd5cc1cbbdf5196d0873ece0ee97c6c7b352e9"
            },
            "dist": {
                "type": "zip",
                "url": "https://api.github.com/repos/slimphp/Twig-View/zipball/47bd5cc1cbbdf5196d0873ece0ee97c6c7b352e9",
                "reference": "47bd5cc1cbbdf5196d0873ece0ee97c6c7b352e9",
                "shasum": ""
            },
            "require": {
                "php": ">=5.5.0",
                "psr/http-message": "^1.0",
                "twig/twig": "^1.38|^2.7|^3.0"
            },
            "require-dev": {
                "phpunit/phpunit": "^4.8|^5.7",
                "slim/slim": "^3.10"
            },
            "type": "library",
            "autoload": {
                "psr-4": {
                    "Slim\\Views\\": "src"
                }
            },
            "notification-url": "https://packagist.org/downloads/",
            "license": [
                "MIT"
            ],
            "authors": [
                {
                    "name": "Josh Lockhart",
                    "email": "hello@joshlockhart.com",
                    "homepage": "http://joshlockhart.com"
                }
            ],
            "description": "Slim Framework 3 view helper built on top of the Twig 2 templating component",
            "homepage": "http://slimframework.com",
            "keywords": [
                "framework",
                "slim",
                "template",
                "twig",
                "view"
            ],
            "time": "2019-11-28T18:03:50+00:00"
        },
        {
            "name": "symfony/config",
            "version": "v4.4.16",
            "source": {
                "type": "git",
                "url": "https://github.com/symfony/config.git",
                "reference": "e85481cf359a7b28a44ac91f7d83441b70d76192"
            },
            "dist": {
                "type": "zip",
                "url": "https://api.github.com/repos/symfony/config/zipball/e85481cf359a7b28a44ac91f7d83441b70d76192",
                "reference": "e85481cf359a7b28a44ac91f7d83441b70d76192",
                "shasum": ""
            },
            "require": {
                "php": ">=7.1.3",
                "symfony/filesystem": "^3.4|^4.0|^5.0",
                "symfony/polyfill-ctype": "~1.8"
            },
            "conflict": {
                "symfony/finder": "<3.4"
            },
            "require-dev": {
                "symfony/event-dispatcher": "^3.4|^4.0|^5.0",
                "symfony/finder": "^3.4|^4.0|^5.0",
                "symfony/messenger": "^4.1|^5.0",
                "symfony/service-contracts": "^1.1|^2",
                "symfony/yaml": "^3.4|^4.0|^5.0"
            },
            "suggest": {
                "symfony/yaml": "To use the yaml reference dumper"
            },
            "type": "library",
            "autoload": {
                "psr-4": {
                    "Symfony\\Component\\Config\\": ""
                },
                "exclude-from-classmap": [
                    "/Tests/"
                ]
            },
            "notification-url": "https://packagist.org/downloads/",
            "license": [
                "MIT"
            ],
            "authors": [
                {
                    "name": "Fabien Potencier",
                    "email": "fabien@symfony.com"
                },
                {
                    "name": "Symfony Community",
                    "homepage": "https://symfony.com/contributors"
                }
            ],
            "description": "Symfony Config Component",
            "homepage": "https://symfony.com",
            "funding": [
                {
                    "url": "https://symfony.com/sponsor",
                    "type": "custom"
                },
                {
                    "url": "https://github.com/fabpot",
                    "type": "github"
                },
                {
                    "url": "https://tidelift.com/funding/github/packagist/symfony/symfony",
                    "type": "tidelift"
                }
            ],
            "time": "2020-10-24T11:50:19+00:00"
        },
        {
            "name": "symfony/console",
            "version": "v4.4.16",
            "source": {
                "type": "git",
                "url": "https://github.com/symfony/console.git",
                "reference": "20f73dd143a5815d475e0838ff867bce1eebd9d5"
            },
            "dist": {
                "type": "zip",
                "url": "https://api.github.com/repos/symfony/console/zipball/20f73dd143a5815d475e0838ff867bce1eebd9d5",
                "reference": "20f73dd143a5815d475e0838ff867bce1eebd9d5",
                "shasum": ""
            },
            "require": {
                "php": ">=7.1.3",
                "symfony/polyfill-mbstring": "~1.0",
                "symfony/polyfill-php73": "^1.8",
                "symfony/polyfill-php80": "^1.15",
                "symfony/service-contracts": "^1.1|^2"
            },
            "conflict": {
                "symfony/dependency-injection": "<3.4",
                "symfony/event-dispatcher": "<4.3|>=5",
                "symfony/lock": "<4.4",
                "symfony/process": "<3.3"
            },
            "provide": {
                "psr/log-implementation": "1.0"
            },
            "require-dev": {
                "psr/log": "~1.0",
                "symfony/config": "^3.4|^4.0|^5.0",
                "symfony/dependency-injection": "^3.4|^4.0|^5.0",
                "symfony/event-dispatcher": "^4.3",
                "symfony/lock": "^4.4|^5.0",
                "symfony/process": "^3.4|^4.0|^5.0",
                "symfony/var-dumper": "^4.3|^5.0"
            },
            "suggest": {
                "psr/log": "For using the console logger",
                "symfony/event-dispatcher": "",
                "symfony/lock": "",
                "symfony/process": ""
            },
            "type": "library",
            "autoload": {
                "psr-4": {
                    "Symfony\\Component\\Console\\": ""
                },
                "exclude-from-classmap": [
                    "/Tests/"
                ]
            },
            "notification-url": "https://packagist.org/downloads/",
            "license": [
                "MIT"
            ],
            "authors": [
                {
                    "name": "Fabien Potencier",
                    "email": "fabien@symfony.com"
                },
                {
                    "name": "Symfony Community",
                    "homepage": "https://symfony.com/contributors"
                }
            ],
            "description": "Symfony Console Component",
            "homepage": "https://symfony.com",
            "funding": [
                {
                    "url": "https://symfony.com/sponsor",
                    "type": "custom"
                },
                {
                    "url": "https://github.com/fabpot",
                    "type": "github"
                },
                {
                    "url": "https://tidelift.com/funding/github/packagist/symfony/symfony",
                    "type": "tidelift"
                }
            ],
            "time": "2020-10-24T11:50:19+00:00"
        },
        {
            "name": "symfony/filesystem",
            "version": "v4.4.16",
            "source": {
                "type": "git",
                "url": "https://github.com/symfony/filesystem.git",
                "reference": "e74b873395b7213d44d1397bd4a605cd1632a68a"
            },
            "dist": {
                "type": "zip",
                "url": "https://api.github.com/repos/symfony/filesystem/zipball/e74b873395b7213d44d1397bd4a605cd1632a68a",
                "reference": "e74b873395b7213d44d1397bd4a605cd1632a68a",
                "shasum": ""
            },
            "require": {
                "php": ">=7.1.3",
                "symfony/polyfill-ctype": "~1.8"
            },
            "type": "library",
            "autoload": {
                "psr-4": {
                    "Symfony\\Component\\Filesystem\\": ""
                },
                "exclude-from-classmap": [
                    "/Tests/"
                ]
            },
            "notification-url": "https://packagist.org/downloads/",
            "license": [
                "MIT"
            ],
            "authors": [
                {
                    "name": "Fabien Potencier",
                    "email": "fabien@symfony.com"
                },
                {
                    "name": "Symfony Community",
                    "homepage": "https://symfony.com/contributors"
                }
            ],
            "description": "Symfony Filesystem Component",
            "homepage": "https://symfony.com",
            "funding": [
                {
                    "url": "https://symfony.com/sponsor",
                    "type": "custom"
                },
                {
                    "url": "https://github.com/fabpot",
                    "type": "github"
                },
                {
                    "url": "https://tidelift.com/funding/github/packagist/symfony/symfony",
                    "type": "tidelift"
                }
            ],
            "time": "2020-10-24T11:50:19+00:00"
        },
        {
            "name": "symfony/intl",
            "version": "v4.4.16",
            "source": {
                "type": "git",
                "url": "https://github.com/symfony/intl.git",
                "reference": "08aa334e1380eeef5450a11d40224d6bfa03efc3"
            },
            "dist": {
                "type": "zip",
                "url": "https://api.github.com/repos/symfony/intl/zipball/08aa334e1380eeef5450a11d40224d6bfa03efc3",
                "reference": "08aa334e1380eeef5450a11d40224d6bfa03efc3",
                "shasum": ""
            },
            "require": {
                "php": ">=7.1.3",
                "symfony/polyfill-intl-icu": "~1.0"
            },
            "require-dev": {
                "symfony/filesystem": "^3.4|^4.0|^5.0"
            },
            "suggest": {
                "ext-intl": "to use the component with locales other than \"en\""
            },
            "type": "library",
            "autoload": {
                "psr-4": {
                    "Symfony\\Component\\Intl\\": ""
                },
                "classmap": [
                    "Resources/stubs"
                ],
                "exclude-from-classmap": [
                    "/Tests/"
                ]
            },
            "notification-url": "https://packagist.org/downloads/",
            "license": [
                "MIT"
            ],
            "authors": [
                {
                    "name": "Bernhard Schussek",
                    "email": "bschussek@gmail.com"
                },
                {
                    "name": "Eriksen Costa",
                    "email": "eriksen.costa@infranology.com.br"
                },
                {
                    "name": "Igor Wiedler",
                    "email": "igor@wiedler.ch"
                },
                {
                    "name": "Symfony Community",
                    "homepage": "https://symfony.com/contributors"
                }
            ],
            "description": "A PHP replacement layer for the C intl extension that includes additional data from the ICU library.",
            "homepage": "https://symfony.com",
            "keywords": [
                "i18n",
                "icu",
                "internationalization",
                "intl",
                "l10n",
                "localization"
            ],
            "funding": [
                {
                    "url": "https://symfony.com/sponsor",
                    "type": "custom"
                },
                {
                    "url": "https://github.com/fabpot",
                    "type": "github"
                },
                {
                    "url": "https://tidelift.com/funding/github/packagist/symfony/symfony",
                    "type": "tidelift"
                }
            ],
            "time": "2020-10-24T11:50:19+00:00"
        },
        {
            "name": "symfony/polyfill-ctype",
            "version": "v1.20.0",
            "source": {
                "type": "git",
                "url": "https://github.com/symfony/polyfill-ctype.git",
                "reference": "f4ba089a5b6366e453971d3aad5fe8e897b37f41"
            },
            "dist": {
                "type": "zip",
                "url": "https://api.github.com/repos/symfony/polyfill-ctype/zipball/f4ba089a5b6366e453971d3aad5fe8e897b37f41",
                "reference": "f4ba089a5b6366e453971d3aad5fe8e897b37f41",
                "shasum": ""
            },
            "require": {
                "php": ">=7.1"
            },
            "suggest": {
                "ext-ctype": "For best performance"
            },
            "type": "library",
            "extra": {
                "branch-alias": {
                    "dev-main": "1.20-dev"
                },
                "thanks": {
                    "name": "symfony/polyfill",
                    "url": "https://github.com/symfony/polyfill"
                }
            },
            "autoload": {
                "psr-4": {
                    "Symfony\\Polyfill\\Ctype\\": ""
                },
                "files": [
                    "bootstrap.php"
                ]
            },
            "notification-url": "https://packagist.org/downloads/",
            "license": [
                "MIT"
            ],
            "authors": [
                {
                    "name": "Gert de Pagter",
                    "email": "BackEndTea@gmail.com"
                },
                {
                    "name": "Symfony Community",
                    "homepage": "https://symfony.com/contributors"
                }
            ],
            "description": "Symfony polyfill for ctype functions",
            "homepage": "https://symfony.com",
            "keywords": [
                "compatibility",
                "ctype",
                "polyfill",
                "portable"
            ],
            "funding": [
                {
                    "url": "https://symfony.com/sponsor",
                    "type": "custom"
                },
                {
                    "url": "https://github.com/fabpot",
                    "type": "github"
                },
                {
                    "url": "https://tidelift.com/funding/github/packagist/symfony/symfony",
                    "type": "tidelift"
                }
            ],
            "time": "2020-10-23T14:02:19+00:00"
        },
        {
            "name": "symfony/polyfill-intl-icu",
            "version": "v1.20.0",
            "source": {
                "type": "git",
                "url": "https://github.com/symfony/polyfill-intl-icu.git",
                "reference": "c44d5bf6a75eed79555c6bf37505c6d39559353e"
            },
            "dist": {
                "type": "zip",
                "url": "https://api.github.com/repos/symfony/polyfill-intl-icu/zipball/c44d5bf6a75eed79555c6bf37505c6d39559353e",
                "reference": "c44d5bf6a75eed79555c6bf37505c6d39559353e",
                "shasum": ""
            },
            "require": {
                "php": ">=7.1",
                "symfony/intl": "~2.3|~3.0|~4.0|~5.0"
            },
            "suggest": {
                "ext-intl": "For best performance"
            },
            "type": "library",
            "extra": {
                "branch-alias": {
                    "dev-main": "1.20-dev"
                },
                "thanks": {
                    "name": "symfony/polyfill",
                    "url": "https://github.com/symfony/polyfill"
                }
            },
            "autoload": {
                "files": [
                    "bootstrap.php"
                ]
            },
            "notification-url": "https://packagist.org/downloads/",
            "license": [
                "MIT"
            ],
            "authors": [
                {
                    "name": "Nicolas Grekas",
                    "email": "p@tchwork.com"
                },
                {
                    "name": "Symfony Community",
                    "homepage": "https://symfony.com/contributors"
                }
            ],
            "description": "Symfony polyfill for intl's ICU-related data and classes",
            "homepage": "https://symfony.com",
            "keywords": [
                "compatibility",
                "icu",
                "intl",
                "polyfill",
                "portable",
                "shim"
            ],
            "funding": [
                {
                    "url": "https://symfony.com/sponsor",
                    "type": "custom"
                },
                {
                    "url": "https://github.com/fabpot",
                    "type": "github"
                },
                {
                    "url": "https://tidelift.com/funding/github/packagist/symfony/symfony",
                    "type": "tidelift"
                }
            ],
            "time": "2020-10-23T14:02:19+00:00"
        },
        {
            "name": "symfony/polyfill-mbstring",
            "version": "v1.20.0",
            "source": {
                "type": "git",
                "url": "https://github.com/symfony/polyfill-mbstring.git",
                "reference": "39d483bdf39be819deabf04ec872eb0b2410b531"
            },
            "dist": {
                "type": "zip",
                "url": "https://api.github.com/repos/symfony/polyfill-mbstring/zipball/39d483bdf39be819deabf04ec872eb0b2410b531",
                "reference": "39d483bdf39be819deabf04ec872eb0b2410b531",
                "shasum": ""
            },
            "require": {
                "php": ">=7.1"
            },
            "suggest": {
                "ext-mbstring": "For best performance"
            },
            "type": "library",
            "extra": {
                "branch-alias": {
                    "dev-main": "1.20-dev"
                },
                "thanks": {
                    "name": "symfony/polyfill",
                    "url": "https://github.com/symfony/polyfill"
                }
            },
            "autoload": {
                "psr-4": {
                    "Symfony\\Polyfill\\Mbstring\\": ""
                },
                "files": [
                    "bootstrap.php"
                ]
            },
            "notification-url": "https://packagist.org/downloads/",
            "license": [
                "MIT"
            ],
            "authors": [
                {
                    "name": "Nicolas Grekas",
                    "email": "p@tchwork.com"
                },
                {
                    "name": "Symfony Community",
                    "homepage": "https://symfony.com/contributors"
                }
            ],
            "description": "Symfony polyfill for the Mbstring extension",
            "homepage": "https://symfony.com",
            "keywords": [
                "compatibility",
                "mbstring",
                "polyfill",
                "portable",
                "shim"
            ],
            "funding": [
                {
                    "url": "https://symfony.com/sponsor",
                    "type": "custom"
                },
                {
                    "url": "https://github.com/fabpot",
                    "type": "github"
                },
                {
                    "url": "https://tidelift.com/funding/github/packagist/symfony/symfony",
                    "type": "tidelift"
                }
            ],
            "time": "2020-10-23T14:02:19+00:00"
        },
        {
            "name": "symfony/polyfill-php73",
            "version": "v1.20.0",
            "source": {
                "type": "git",
                "url": "https://github.com/symfony/polyfill-php73.git",
                "reference": "8ff431c517be11c78c48a39a66d37431e26a6bed"
            },
            "dist": {
                "type": "zip",
                "url": "https://api.github.com/repos/symfony/polyfill-php73/zipball/8ff431c517be11c78c48a39a66d37431e26a6bed",
                "reference": "8ff431c517be11c78c48a39a66d37431e26a6bed",
                "shasum": ""
            },
            "require": {
                "php": ">=7.1"
            },
            "type": "library",
            "extra": {
                "branch-alias": {
                    "dev-main": "1.20-dev"
                },
                "thanks": {
                    "name": "symfony/polyfill",
                    "url": "https://github.com/symfony/polyfill"
                }
            },
            "autoload": {
                "psr-4": {
                    "Symfony\\Polyfill\\Php73\\": ""
                },
                "files": [
                    "bootstrap.php"
                ],
                "classmap": [
                    "Resources/stubs"
                ]
            },
            "notification-url": "https://packagist.org/downloads/",
            "license": [
                "MIT"
            ],
            "authors": [
                {
                    "name": "Nicolas Grekas",
                    "email": "p@tchwork.com"
                },
                {
                    "name": "Symfony Community",
                    "homepage": "https://symfony.com/contributors"
                }
            ],
            "description": "Symfony polyfill backporting some PHP 7.3+ features to lower PHP versions",
            "homepage": "https://symfony.com",
            "keywords": [
                "compatibility",
                "polyfill",
                "portable",
                "shim"
            ],
            "funding": [
                {
                    "url": "https://symfony.com/sponsor",
                    "type": "custom"
                },
                {
                    "url": "https://github.com/fabpot",
                    "type": "github"
                },
                {
                    "url": "https://tidelift.com/funding/github/packagist/symfony/symfony",
                    "type": "tidelift"
                }
            ],
            "time": "2020-10-23T14:02:19+00:00"
        },
        {
            "name": "symfony/polyfill-php80",
            "version": "v1.20.0",
            "source": {
                "type": "git",
                "url": "https://github.com/symfony/polyfill-php80.git",
                "reference": "e70aa8b064c5b72d3df2abd5ab1e90464ad009de"
            },
            "dist": {
                "type": "zip",
                "url": "https://api.github.com/repos/symfony/polyfill-php80/zipball/e70aa8b064c5b72d3df2abd5ab1e90464ad009de",
                "reference": "e70aa8b064c5b72d3df2abd5ab1e90464ad009de",
                "shasum": ""
            },
            "require": {
                "php": ">=7.1"
            },
            "type": "library",
            "extra": {
                "branch-alias": {
                    "dev-main": "1.20-dev"
                },
                "thanks": {
                    "name": "symfony/polyfill",
                    "url": "https://github.com/symfony/polyfill"
                }
            },
            "autoload": {
                "psr-4": {
                    "Symfony\\Polyfill\\Php80\\": ""
                },
                "files": [
                    "bootstrap.php"
                ],
                "classmap": [
                    "Resources/stubs"
                ]
            },
            "notification-url": "https://packagist.org/downloads/",
            "license": [
                "MIT"
            ],
            "authors": [
                {
                    "name": "Ion Bazan",
                    "email": "ion.bazan@gmail.com"
                },
                {
                    "name": "Nicolas Grekas",
                    "email": "p@tchwork.com"
                },
                {
                    "name": "Symfony Community",
                    "homepage": "https://symfony.com/contributors"
                }
            ],
            "description": "Symfony polyfill backporting some PHP 8.0+ features to lower PHP versions",
            "homepage": "https://symfony.com",
            "keywords": [
                "compatibility",
                "polyfill",
                "portable",
                "shim"
            ],
            "funding": [
                {
                    "url": "https://symfony.com/sponsor",
                    "type": "custom"
                },
                {
                    "url": "https://github.com/fabpot",
                    "type": "github"
                },
                {
                    "url": "https://tidelift.com/funding/github/packagist/symfony/symfony",
                    "type": "tidelift"
                }
            ],
            "time": "2020-10-23T14:02:19+00:00"
        },
        {
            "name": "symfony/service-contracts",
            "version": "v1.1.9",
            "source": {
                "type": "git",
                "url": "https://github.com/symfony/service-contracts.git",
                "reference": "b776d18b303a39f56c63747bcb977ad4b27aca26"
            },
            "dist": {
                "type": "zip",
                "url": "https://api.github.com/repos/symfony/service-contracts/zipball/b776d18b303a39f56c63747bcb977ad4b27aca26",
                "reference": "b776d18b303a39f56c63747bcb977ad4b27aca26",
                "shasum": ""
            },
            "require": {
                "php": ">=7.1.3",
                "psr/container": "^1.0"
            },
            "suggest": {
                "symfony/service-implementation": ""
            },
            "type": "library",
            "extra": {
                "branch-alias": {
                    "dev-master": "1.1-dev"
                },
                "thanks": {
                    "name": "symfony/contracts",
                    "url": "https://github.com/symfony/contracts"
                }
            },
            "autoload": {
                "psr-4": {
                    "Symfony\\Contracts\\Service\\": ""
                }
            },
            "notification-url": "https://packagist.org/downloads/",
            "license": [
                "MIT"
            ],
            "authors": [
                {
                    "name": "Nicolas Grekas",
                    "email": "p@tchwork.com"
                },
                {
                    "name": "Symfony Community",
                    "homepage": "https://symfony.com/contributors"
                }
            ],
            "description": "Generic abstractions related to writing services",
            "homepage": "https://symfony.com",
            "keywords": [
                "abstractions",
                "contracts",
                "decoupling",
                "interfaces",
                "interoperability",
                "standards"
            ],
            "funding": [
                {
                    "url": "https://symfony.com/sponsor",
                    "type": "custom"
                },
                {
                    "url": "https://github.com/fabpot",
                    "type": "github"
                },
                {
                    "url": "https://tidelift.com/funding/github/packagist/symfony/symfony",
                    "type": "tidelift"
                }
            ],
            "time": "2020-07-06T13:19:58+00:00"
        },
        {
            "name": "symfony/translation",
            "version": "v4.4.16",
            "source": {
                "type": "git",
                "url": "https://github.com/symfony/translation.git",
                "reference": "73095716af79f610f3b6338b911357393fdd10ab"
            },
            "dist": {
                "type": "zip",
                "url": "https://api.github.com/repos/symfony/translation/zipball/73095716af79f610f3b6338b911357393fdd10ab",
                "reference": "73095716af79f610f3b6338b911357393fdd10ab",
                "shasum": ""
            },
            "require": {
                "php": ">=7.1.3",
                "symfony/polyfill-mbstring": "~1.0",
                "symfony/translation-contracts": "^1.1.6|^2"
            },
            "conflict": {
                "symfony/config": "<3.4",
                "symfony/dependency-injection": "<3.4",
                "symfony/http-kernel": "<4.4",
                "symfony/yaml": "<3.4"
            },
            "provide": {
                "symfony/translation-implementation": "1.0"
            },
            "require-dev": {
                "psr/log": "~1.0",
                "symfony/config": "^3.4|^4.0|^5.0",
                "symfony/console": "^3.4|^4.0|^5.0",
                "symfony/dependency-injection": "^3.4|^4.0|^5.0",
                "symfony/finder": "~2.8|~3.0|~4.0|^5.0",
                "symfony/http-kernel": "^4.4",
                "symfony/intl": "^3.4|^4.0|^5.0",
                "symfony/service-contracts": "^1.1.2|^2",
                "symfony/yaml": "^3.4|^4.0|^5.0"
            },
            "suggest": {
                "psr/log-implementation": "To use logging capability in translator",
                "symfony/config": "",
                "symfony/yaml": ""
            },
            "type": "library",
            "autoload": {
                "psr-4": {
                    "Symfony\\Component\\Translation\\": ""
                },
                "exclude-from-classmap": [
                    "/Tests/"
                ]
            },
            "notification-url": "https://packagist.org/downloads/",
            "license": [
                "MIT"
            ],
            "authors": [
                {
                    "name": "Fabien Potencier",
                    "email": "fabien@symfony.com"
                },
                {
                    "name": "Symfony Community",
                    "homepage": "https://symfony.com/contributors"
                }
            ],
            "description": "Symfony Translation Component",
            "homepage": "https://symfony.com",
            "funding": [
                {
                    "url": "https://symfony.com/sponsor",
                    "type": "custom"
                },
                {
                    "url": "https://github.com/fabpot",
                    "type": "github"
                },
                {
                    "url": "https://tidelift.com/funding/github/packagist/symfony/symfony",
                    "type": "tidelift"
                }
            ],
            "time": "2020-10-24T11:50:19+00:00"
        },
        {
            "name": "symfony/translation-contracts",
            "version": "v1.1.10",
            "source": {
                "type": "git",
                "url": "https://github.com/symfony/translation-contracts.git",
                "reference": "84180a25fad31e23bebd26ca09d89464f082cacc"
            },
            "dist": {
                "type": "zip",
                "url": "https://api.github.com/repos/symfony/translation-contracts/zipball/84180a25fad31e23bebd26ca09d89464f082cacc",
                "reference": "84180a25fad31e23bebd26ca09d89464f082cacc",
                "shasum": ""
            },
            "require": {
                "php": ">=7.1.3"
            },
            "suggest": {
                "symfony/translation-implementation": ""
            },
            "type": "library",
            "extra": {
                "branch-alias": {
                    "dev-master": "1.1-dev"
                },
                "thanks": {
                    "name": "symfony/contracts",
                    "url": "https://github.com/symfony/contracts"
                }
            },
            "autoload": {
                "psr-4": {
                    "Symfony\\Contracts\\Translation\\": ""
                }
            },
            "notification-url": "https://packagist.org/downloads/",
            "license": [
                "MIT"
            ],
            "authors": [
                {
                    "name": "Nicolas Grekas",
                    "email": "p@tchwork.com"
                },
                {
                    "name": "Symfony Community",
                    "homepage": "https://symfony.com/contributors"
                }
            ],
            "description": "Generic abstractions related to translation",
            "homepage": "https://symfony.com",
            "keywords": [
                "abstractions",
                "contracts",
                "decoupling",
                "interfaces",
                "interoperability",
                "standards"
            ],
            "funding": [
                {
                    "url": "https://symfony.com/sponsor",
                    "type": "custom"
                },
                {
                    "url": "https://github.com/fabpot",
                    "type": "github"
                },
                {
                    "url": "https://tidelift.com/funding/github/packagist/symfony/symfony",
                    "type": "tidelift"
                }
            ],
            "time": "2020-09-02T16:08:58+00:00"
        },
        {
            "name": "symfony/yaml",
            "version": "v4.4.16",
            "source": {
                "type": "git",
                "url": "https://github.com/symfony/yaml.git",
                "reference": "543cb4dbd45ed803f08a9a65f27fb149b5dd20c2"
            },
            "dist": {
                "type": "zip",
                "url": "https://api.github.com/repos/symfony/yaml/zipball/543cb4dbd45ed803f08a9a65f27fb149b5dd20c2",
                "reference": "543cb4dbd45ed803f08a9a65f27fb149b5dd20c2",
                "shasum": ""
            },
            "require": {
                "php": ">=7.1.3",
                "symfony/polyfill-ctype": "~1.8"
            },
            "conflict": {
                "symfony/console": "<3.4"
            },
            "require-dev": {
                "symfony/console": "^3.4|^4.0|^5.0"
            },
            "suggest": {
                "symfony/console": "For validating YAML files using the lint command"
            },
            "type": "library",
            "autoload": {
                "psr-4": {
                    "Symfony\\Component\\Yaml\\": ""
                },
                "exclude-from-classmap": [
                    "/Tests/"
                ]
            },
            "notification-url": "https://packagist.org/downloads/",
            "license": [
                "MIT"
            ],
            "authors": [
                {
                    "name": "Fabien Potencier",
                    "email": "fabien@symfony.com"
                },
                {
                    "name": "Symfony Community",
                    "homepage": "https://symfony.com/contributors"
                }
            ],
            "description": "Symfony Yaml Component",
            "homepage": "https://symfony.com",
            "funding": [
                {
                    "url": "https://symfony.com/sponsor",
                    "type": "custom"
                },
                {
                    "url": "https://github.com/fabpot",
                    "type": "github"
                },
                {
                    "url": "https://tidelift.com/funding/github/packagist/symfony/symfony",
                    "type": "tidelift"
                }
            ],
            "time": "2020-10-24T11:50:19+00:00"
        },
        {
            "name": "tuupola/callable-handler",
            "version": "1.1.0",
            "source": {
                "type": "git",
                "url": "https://github.com/tuupola/callable-handler.git",
                "reference": "0bc7b88630ca753de9aba8f411046856f5ca6f8c"
            },
            "dist": {
                "type": "zip",
                "url": "https://api.github.com/repos/tuupola/callable-handler/zipball/0bc7b88630ca753de9aba8f411046856f5ca6f8c",
                "reference": "0bc7b88630ca753de9aba8f411046856f5ca6f8c",
                "shasum": ""
            },
            "require": {
                "php": "^7.1|^8.0",
                "psr/http-server-middleware": "^1.0"
            },
            "require-dev": {
                "overtrue/phplint": "^1.0",
                "phpunit/phpunit": "^7.0|^8.0|^9.0",
                "squizlabs/php_codesniffer": "^3.2",
                "tuupola/http-factory": "^0.4.0|^1.0",
                "zendframework/zend-diactoros": "^1.6.0|^2.0"
            },
            "type": "library",
            "autoload": {
                "psr-4": {
                    "Tuupola\\Middleware\\": "src"
                }
            },
            "notification-url": "https://packagist.org/downloads/",
            "license": [
                "MIT"
            ],
            "authors": [
                {
                    "name": "Mika Tuupola",
                    "email": "tuupola@appelsiini.net",
                    "homepage": "https://appelsiini.net/",
                    "role": "Developer"
                }
            ],
            "description": "Compatibility layer for PSR-7 double pass and PSR-15 middlewares.",
            "homepage": "https://github.com/tuupola/callable-handler",
            "keywords": [
                "middleware",
                "psr-15",
                "psr-7"
            ],
            "funding": [
                {
                    "url": "https://github.com/tuupola",
                    "type": "github"
                }
            ],
            "time": "2020-09-09T08:31:54+00:00"
        },
        {
            "name": "tuupola/http-factory",
            "version": "1.3.0",
            "source": {
                "type": "git",
                "url": "https://github.com/tuupola/http-factory.git",
                "reference": "aa48841a9f572b9cebe9d3ac5d5d3362a83f57ac"
            },
            "dist": {
                "type": "zip",
                "url": "https://api.github.com/repos/tuupola/http-factory/zipball/aa48841a9f572b9cebe9d3ac5d5d3362a83f57ac",
                "reference": "aa48841a9f572b9cebe9d3ac5d5d3362a83f57ac",
                "shasum": ""
            },
            "require": {
                "php": "^7.1|^8.0",
                "psr/http-factory": "^1.0"
            },
            "conflict": {
                "nyholm/psr7": "<1.0"
            },
            "provide": {
                "psr/http-factory-implementation": "^1.0"
            },
            "require-dev": {
                "http-interop/http-factory-tests": "^0.7.0",
                "overtrue/phplint": "^1.0",
                "phpunit/phpunit": "^7.0|^8.0|^9.0",
                "squizlabs/php_codesniffer": "^3.0"
            },
            "type": "library",
            "autoload": {
                "psr-4": {
                    "Tuupola\\Http\\Factory\\": "src"
                }
            },
            "notification-url": "https://packagist.org/downloads/",
            "license": [
                "MIT"
            ],
            "authors": [
                {
                    "name": "Mika Tuupola",
                    "email": "tuupola@appelsiini.net",
                    "homepage": "https://appelsiini.net/",
                    "role": "Developer"
                }
            ],
            "description": "Lightweight autodiscovering PSR-17 HTTP factories",
            "homepage": "https://github.com/tuupola/http-factory",
            "keywords": [
                "http",
                "psr-17",
                "psr-7"
            ],
            "funding": [
                {
                    "url": "https://github.com/tuupola",
                    "type": "github"
                }
            ],
            "time": "2020-10-01T07:46:32+00:00"
        },
        {
            "name": "tuupola/slim-jwt-auth",
            "version": "3.5.1",
            "source": {
                "type": "git",
                "url": "https://github.com/tuupola/slim-jwt-auth.git",
                "reference": "1c3668deebbcbdc49c9abe6cce4f6e0c8c5e09b5"
            },
            "dist": {
                "type": "zip",
                "url": "https://api.github.com/repos/tuupola/slim-jwt-auth/zipball/1c3668deebbcbdc49c9abe6cce4f6e0c8c5e09b5",
                "reference": "1c3668deebbcbdc49c9abe6cce4f6e0c8c5e09b5",
                "shasum": ""
            },
            "require": {
                "firebase/php-jwt": "^3.0|^4.0|^5.0",
                "php": "^7.1|^8.0",
                "psr/http-message": "^1.0",
                "psr/http-server-middleware": "^1.0",
                "psr/log": "^1.0",
                "tuupola/callable-handler": "^0.3.0|^0.4.0|^1.0",
                "tuupola/http-factory": "^0.4.0|^1.0.2"
            },
            "require-dev": {
                "codedungeon/phpunit-result-printer": "^0.23.4",
                "equip/dispatch": "^2.0",
                "overtrue/phplint": "^1.0",
                "phpstan/phpstan": "^0.12.43",
                "phpunit/phpunit": "^7.0|^8.0|^9.0",
                "squizlabs/php_codesniffer": "^3.4",
                "zendframework/zend-diactoros": "^1.3|^2.0"
            },
            "type": "library",
            "extra": {
                "branch-alias": {
                    "dev-3.x": "3.0.x-dev"
                }
            },
            "autoload": {
                "psr-4": {
                    "Tuupola\\Middleware\\": "src"
                }
            },
            "notification-url": "https://packagist.org/downloads/",
            "license": [
                "MIT"
            ],
            "authors": [
                {
                    "name": "Mika Tuupola",
                    "email": "tuupola@appelsiini.net",
                    "homepage": "https://appelsiini.net/",
                    "role": "Developer"
                }
            ],
            "description": "PSR-7 and PSR-15 JWT Authentication Middleware",
            "homepage": "https://github.com/tuupola/slim-jwt-auth",
            "keywords": [
                "auth",
                "json",
                "jwt",
                "middleware",
                "psr-15",
                "psr-7"
            ],
            "funding": [
                {
                    "url": "https://github.com/tuupola",
                    "type": "github"
                }
            ],
            "time": "2020-10-28T09:53:52+00:00"
        },
        {
            "name": "twig/intl-extra",
            "version": "v3.1.1",
            "source": {
                "type": "git",
                "url": "https://github.com/twigphp/intl-extra.git",
                "reference": "6f1889920753e6ffd72b06fc1d9b363ec2cec540"
            },
            "dist": {
                "type": "zip",
                "url": "https://api.github.com/repos/twigphp/intl-extra/zipball/6f1889920753e6ffd72b06fc1d9b363ec2cec540",
                "reference": "6f1889920753e6ffd72b06fc1d9b363ec2cec540",
                "shasum": ""
            },
            "require": {
                "php": ">=7.1.3",
                "symfony/intl": "^4.3|^5.0",
                "twig/twig": "^2.4|^3.0"
            },
            "require-dev": {
                "symfony/phpunit-bridge": "^4.4.9|^5.0.9"
            },
            "type": "library",
            "extra": {
                "branch-alias": {
                    "dev-master": "3.0-dev"
                }
            },
            "autoload": {
                "psr-4": {
                    "Twig\\Extra\\Intl\\": "src/"
                }
            },
            "notification-url": "https://packagist.org/downloads/",
            "license": [
                "MIT"
            ],
            "authors": [
                {
                    "name": "Fabien Potencier",
                    "email": "fabien@symfony.com",
                    "homepage": "http://fabien.potencier.org",
                    "role": "Lead Developer"
                }
            ],
            "description": "A Twig extension for Intl",
            "homepage": "https://twig.symfony.com",
            "keywords": [
                "intl",
                "twig"
            ],
            "funding": [
                {
                    "url": "https://github.com/fabpot",
                    "type": "github"
                },
                {
                    "url": "https://tidelift.com/funding/github/packagist/twig/twig",
                    "type": "tidelift"
                }
            ],
            "time": "2020-06-22T06:17:05+00:00"
        },
        {
            "name": "twig/twig",
            "version": "v2.13.1",
            "source": {
                "type": "git",
                "url": "https://github.com/twigphp/Twig.git",
                "reference": "57e96259776ddcacf1814885fc3950460c8e18ef"
            },
            "dist": {
                "type": "zip",
                "url": "https://api.github.com/repos/twigphp/Twig/zipball/57e96259776ddcacf1814885fc3950460c8e18ef",
                "reference": "57e96259776ddcacf1814885fc3950460c8e18ef",
                "shasum": ""
            },
            "require": {
                "php": ">=7.1.3",
                "symfony/polyfill-ctype": "^1.8",
                "symfony/polyfill-mbstring": "^1.3"
            },
            "require-dev": {
                "psr/container": "^1.0",
                "symfony/phpunit-bridge": "^4.4.9|^5.0.9"
            },
            "type": "library",
            "extra": {
                "branch-alias": {
                    "dev-master": "2.13-dev"
                }
            },
            "autoload": {
                "psr-0": {
                    "Twig_": "lib/"
                },
                "psr-4": {
                    "Twig\\": "src/"
                }
            },
            "notification-url": "https://packagist.org/downloads/",
            "license": [
                "BSD-3-Clause"
            ],
            "authors": [
                {
                    "name": "Fabien Potencier",
                    "email": "fabien@symfony.com",
                    "homepage": "http://fabien.potencier.org",
                    "role": "Lead Developer"
                },
                {
                    "name": "Twig Team",
                    "role": "Contributors"
                },
                {
                    "name": "Armin Ronacher",
                    "email": "armin.ronacher@active-4.com",
                    "role": "Project Founder"
                }
            ],
            "description": "Twig, the flexible, fast, and secure template language for PHP",
            "homepage": "https://twig.symfony.com",
            "keywords": [
                "templating"
            ],
            "funding": [
                {
                    "url": "https://github.com/fabpot",
                    "type": "github"
                },
                {
                    "url": "https://tidelift.com/funding/github/packagist/twig/twig",
                    "type": "tidelift"
                }
            ],
            "time": "2020-08-05T15:09:04+00:00"
        }
    ],
    "packages-dev": [
        {
            "name": "doctrine/instantiator",
            "version": "1.4.0",
            "source": {
                "type": "git",
                "url": "https://github.com/doctrine/instantiator.git",
                "reference": "d56bf6102915de5702778fe20f2de3b2fe570b5b"
            },
            "dist": {
                "type": "zip",
                "url": "https://api.github.com/repos/doctrine/instantiator/zipball/d56bf6102915de5702778fe20f2de3b2fe570b5b",
                "reference": "d56bf6102915de5702778fe20f2de3b2fe570b5b",
                "shasum": ""
            },
            "require": {
                "php": "^7.1 || ^8.0"
            },
            "require-dev": {
                "doctrine/coding-standard": "^8.0",
                "ext-pdo": "*",
                "ext-phar": "*",
                "phpbench/phpbench": "^0.13 || 1.0.0-alpha2",
                "phpstan/phpstan": "^0.12",
                "phpstan/phpstan-phpunit": "^0.12",
                "phpunit/phpunit": "^7.0 || ^8.0 || ^9.0"
            },
            "type": "library",
            "autoload": {
                "psr-4": {
                    "Doctrine\\Instantiator\\": "src/Doctrine/Instantiator/"
                }
            },
            "notification-url": "https://packagist.org/downloads/",
            "license": [
                "MIT"
            ],
            "authors": [
                {
                    "name": "Marco Pivetta",
                    "email": "ocramius@gmail.com",
                    "homepage": "https://ocramius.github.io/"
                }
            ],
            "description": "A small, lightweight utility to instantiate objects in PHP without invoking their constructors",
            "homepage": "https://www.doctrine-project.org/projects/instantiator.html",
            "keywords": [
                "constructor",
                "instantiate"
            ],
            "funding": [
                {
                    "url": "https://www.doctrine-project.org/sponsorship.html",
                    "type": "custom"
                },
                {
                    "url": "https://www.patreon.com/phpdoctrine",
                    "type": "patreon"
                },
                {
                    "url": "https://tidelift.com/funding/github/packagist/doctrine%2Finstantiator",
                    "type": "tidelift"
                }
            ],
            "time": "2020-11-10T18:47:58+00:00"
        },
        {
            "name": "ifsnop/mysqldump-php",
            "version": "v2.9",
            "source": {
                "type": "git",
                "url": "https://github.com/ifsnop/mysqldump-php.git",
                "reference": "fc9c119fe5d70af9a685cad6a8ac612fd7589e25"
            },
            "dist": {
                "type": "zip",
                "url": "https://api.github.com/repos/ifsnop/mysqldump-php/zipball/fc9c119fe5d70af9a685cad6a8ac612fd7589e25",
                "reference": "fc9c119fe5d70af9a685cad6a8ac612fd7589e25",
                "shasum": ""
            },
            "require": {
                "php": ">=5.3.0"
            },
            "require-dev": {
                "phpunit/phpunit": "4.8.36",
                "squizlabs/php_codesniffer": "1.*"
            },
            "type": "library",
            "autoload": {
                "psr-4": {
                    "Ifsnop\\": "src/Ifsnop/"
                }
            },
            "notification-url": "https://packagist.org/downloads/",
            "license": [
                "GPL-3.0-or-later"
            ],
            "authors": [
                {
                    "name": "Diego Torres",
                    "homepage": "https://github.com/ifsnop",
                    "role": "Developer"
                }
            ],
            "description": "PHP version of mysqldump cli that comes with MySQL",
            "homepage": "https://github.com/ifsnop/mysqldump-php",
            "keywords": [
                "PHP7",
                "database",
                "hhvm",
                "mariadb",
                "mysql",
                "mysql-backup",
                "mysqldump",
                "pdo",
                "php",
                "php5",
                "sql"
            ],
            "time": "2020-04-03T14:40:40+00:00"
        },
        {
            "name": "myclabs/deep-copy",
            "version": "1.10.2",
            "source": {
                "type": "git",
                "url": "https://github.com/myclabs/DeepCopy.git",
                "reference": "776f831124e9c62e1a2c601ecc52e776d8bb7220"
            },
            "dist": {
                "type": "zip",
                "url": "https://api.github.com/repos/myclabs/DeepCopy/zipball/776f831124e9c62e1a2c601ecc52e776d8bb7220",
                "reference": "776f831124e9c62e1a2c601ecc52e776d8bb7220",
                "shasum": ""
            },
            "require": {
                "php": "^7.1 || ^8.0"
            },
            "replace": {
                "myclabs/deep-copy": "self.version"
            },
            "require-dev": {
                "doctrine/collections": "^1.0",
                "doctrine/common": "^2.6",
                "phpunit/phpunit": "^7.1"
            },
            "type": "library",
            "autoload": {
                "psr-4": {
                    "DeepCopy\\": "src/DeepCopy/"
                },
                "files": [
                    "src/DeepCopy/deep_copy.php"
                ]
            },
            "notification-url": "https://packagist.org/downloads/",
            "license": [
                "MIT"
            ],
            "description": "Create deep copies (clones) of your objects",
            "keywords": [
                "clone",
                "copy",
                "duplicate",
                "object",
                "object graph"
            ],
            "funding": [
                {
                    "url": "https://tidelift.com/funding/github/packagist/myclabs/deep-copy",
                    "type": "tidelift"
                }
            ],
            "time": "2020-11-13T09:40:50+00:00"
        },
        {
            "name": "phar-io/manifest",
            "version": "1.0.1",
            "source": {
                "type": "git",
                "url": "https://github.com/phar-io/manifest.git",
                "reference": "2df402786ab5368a0169091f61a7c1e0eb6852d0"
            },
            "dist": {
                "type": "zip",
                "url": "https://api.github.com/repos/phar-io/manifest/zipball/2df402786ab5368a0169091f61a7c1e0eb6852d0",
                "reference": "2df402786ab5368a0169091f61a7c1e0eb6852d0",
                "shasum": ""
            },
            "require": {
                "ext-dom": "*",
                "ext-phar": "*",
                "phar-io/version": "^1.0.1",
                "php": "^5.6 || ^7.0"
            },
            "type": "library",
            "extra": {
                "branch-alias": {
                    "dev-master": "1.0.x-dev"
                }
            },
            "autoload": {
                "classmap": [
                    "src/"
                ]
            },
            "notification-url": "https://packagist.org/downloads/",
            "license": [
                "BSD-3-Clause"
            ],
            "authors": [
                {
                    "name": "Arne Blankerts",
                    "email": "arne@blankerts.de",
                    "role": "Developer"
                },
                {
                    "name": "Sebastian Heuer",
                    "email": "sebastian@phpeople.de",
                    "role": "Developer"
                },
                {
                    "name": "Sebastian Bergmann",
                    "email": "sebastian@phpunit.de",
                    "role": "Developer"
                }
            ],
            "description": "Component for reading phar.io manifest information from a PHP Archive (PHAR)",
            "time": "2017-03-05T18:14:27+00:00"
        },
        {
            "name": "phar-io/version",
            "version": "1.0.1",
            "source": {
                "type": "git",
                "url": "https://github.com/phar-io/version.git",
                "reference": "a70c0ced4be299a63d32fa96d9281d03e94041df"
            },
            "dist": {
                "type": "zip",
                "url": "https://api.github.com/repos/phar-io/version/zipball/a70c0ced4be299a63d32fa96d9281d03e94041df",
                "reference": "a70c0ced4be299a63d32fa96d9281d03e94041df",
                "shasum": ""
            },
            "require": {
                "php": "^5.6 || ^7.0"
            },
            "type": "library",
            "autoload": {
                "classmap": [
                    "src/"
                ]
            },
            "notification-url": "https://packagist.org/downloads/",
            "license": [
                "BSD-3-Clause"
            ],
            "authors": [
                {
                    "name": "Arne Blankerts",
                    "email": "arne@blankerts.de",
                    "role": "Developer"
                },
                {
                    "name": "Sebastian Heuer",
                    "email": "sebastian@phpeople.de",
                    "role": "Developer"
                },
                {
                    "name": "Sebastian Bergmann",
                    "email": "sebastian@phpunit.de",
                    "role": "Developer"
                }
            ],
            "description": "Library for handling version information and constraints",
            "time": "2017-03-05T17:38:23+00:00"
        },
        {
            "name": "phpdocumentor/reflection-common",
            "version": "2.1.0",
            "source": {
                "type": "git",
                "url": "https://github.com/phpDocumentor/ReflectionCommon.git",
                "reference": "6568f4687e5b41b054365f9ae03fcb1ed5f2069b"
            },
            "dist": {
                "type": "zip",
                "url": "https://api.github.com/repos/phpDocumentor/ReflectionCommon/zipball/6568f4687e5b41b054365f9ae03fcb1ed5f2069b",
                "reference": "6568f4687e5b41b054365f9ae03fcb1ed5f2069b",
                "shasum": ""
            },
            "require": {
                "php": ">=7.1"
            },
            "type": "library",
            "extra": {
                "branch-alias": {
                    "dev-master": "2.x-dev"
                }
            },
            "autoload": {
                "psr-4": {
                    "phpDocumentor\\Reflection\\": "src/"
                }
            },
            "notification-url": "https://packagist.org/downloads/",
            "license": [
                "MIT"
            ],
            "authors": [
                {
                    "name": "Jaap van Otterdijk",
                    "email": "opensource@ijaap.nl"
                }
            ],
            "description": "Common reflection classes used by phpdocumentor to reflect the code structure",
            "homepage": "http://www.phpdoc.org",
            "keywords": [
                "FQSEN",
                "phpDocumentor",
                "phpdoc",
                "reflection",
                "static analysis"
            ],
            "time": "2020-04-27T09:25:28+00:00"
        },
        {
            "name": "phpdocumentor/reflection-docblock",
            "version": "4.3.4",
            "source": {
                "type": "git",
                "url": "https://github.com/phpDocumentor/ReflectionDocBlock.git",
                "reference": "da3fd972d6bafd628114f7e7e036f45944b62e9c"
            },
            "dist": {
                "type": "zip",
                "url": "https://api.github.com/repos/phpDocumentor/ReflectionDocBlock/zipball/da3fd972d6bafd628114f7e7e036f45944b62e9c",
                "reference": "da3fd972d6bafd628114f7e7e036f45944b62e9c",
                "shasum": ""
            },
            "require": {
                "php": "^7.0",
                "phpdocumentor/reflection-common": "^1.0.0 || ^2.0.0",
                "phpdocumentor/type-resolver": "~0.4 || ^1.0.0",
                "webmozart/assert": "^1.0"
            },
            "require-dev": {
                "doctrine/instantiator": "^1.0.5",
                "mockery/mockery": "^1.0",
                "phpdocumentor/type-resolver": "0.4.*",
                "phpunit/phpunit": "^6.4"
            },
            "type": "library",
            "extra": {
                "branch-alias": {
                    "dev-master": "4.x-dev"
                }
            },
            "autoload": {
                "psr-4": {
                    "phpDocumentor\\Reflection\\": [
                        "src/"
                    ]
                }
            },
            "notification-url": "https://packagist.org/downloads/",
            "license": [
                "MIT"
            ],
            "authors": [
                {
                    "name": "Mike van Riel",
                    "email": "me@mikevanriel.com"
                }
            ],
            "description": "With this component, a library can provide support for annotations via DocBlocks or otherwise retrieve information that is embedded in a DocBlock.",
            "time": "2019-12-28T18:55:12+00:00"
        },
        {
            "name": "phpdocumentor/type-resolver",
            "version": "1.0.1",
            "source": {
                "type": "git",
                "url": "https://github.com/phpDocumentor/TypeResolver.git",
                "reference": "2e32a6d48972b2c1976ed5d8967145b6cec4a4a9"
            },
            "dist": {
                "type": "zip",
                "url": "https://api.github.com/repos/phpDocumentor/TypeResolver/zipball/2e32a6d48972b2c1976ed5d8967145b6cec4a4a9",
                "reference": "2e32a6d48972b2c1976ed5d8967145b6cec4a4a9",
                "shasum": ""
            },
            "require": {
                "php": "^7.1",
                "phpdocumentor/reflection-common": "^2.0"
            },
            "require-dev": {
                "ext-tokenizer": "^7.1",
                "mockery/mockery": "~1",
                "phpunit/phpunit": "^7.0"
            },
            "type": "library",
            "extra": {
                "branch-alias": {
                    "dev-master": "1.x-dev"
                }
            },
            "autoload": {
                "psr-4": {
                    "phpDocumentor\\Reflection\\": "src"
                }
            },
            "notification-url": "https://packagist.org/downloads/",
            "license": [
                "MIT"
            ],
            "authors": [
                {
                    "name": "Mike van Riel",
                    "email": "me@mikevanriel.com"
                }
            ],
            "description": "A PSR-5 based resolver of Class names, Types and Structural Element Names",
            "time": "2019-08-22T18:11:29+00:00"
        },
        {
            "name": "phpspec/prophecy",
            "version": "v1.10.3",
            "source": {
                "type": "git",
                "url": "https://github.com/phpspec/prophecy.git",
                "reference": "451c3cd1418cf640de218914901e51b064abb093"
            },
            "dist": {
                "type": "zip",
                "url": "https://api.github.com/repos/phpspec/prophecy/zipball/451c3cd1418cf640de218914901e51b064abb093",
                "reference": "451c3cd1418cf640de218914901e51b064abb093",
                "shasum": ""
            },
            "require": {
                "doctrine/instantiator": "^1.0.2",
                "php": "^5.3|^7.0",
                "phpdocumentor/reflection-docblock": "^2.0|^3.0.2|^4.0|^5.0",
                "sebastian/comparator": "^1.2.3|^2.0|^3.0|^4.0",
                "sebastian/recursion-context": "^1.0|^2.0|^3.0|^4.0"
            },
            "require-dev": {
                "phpspec/phpspec": "^2.5 || ^3.2",
                "phpunit/phpunit": "^4.8.35 || ^5.7 || ^6.5 || ^7.1"
            },
            "type": "library",
            "extra": {
                "branch-alias": {
                    "dev-master": "1.10.x-dev"
                }
            },
            "autoload": {
                "psr-4": {
                    "Prophecy\\": "src/Prophecy"
                }
            },
            "notification-url": "https://packagist.org/downloads/",
            "license": [
                "MIT"
            ],
            "authors": [
                {
                    "name": "Konstantin Kudryashov",
                    "email": "ever.zet@gmail.com",
                    "homepage": "http://everzet.com"
                },
                {
                    "name": "Marcello Duarte",
                    "email": "marcello.duarte@gmail.com"
                }
            ],
            "description": "Highly opinionated mocking framework for PHP 5.3+",
            "homepage": "https://github.com/phpspec/prophecy",
            "keywords": [
                "Double",
                "Dummy",
                "fake",
                "mock",
                "spy",
                "stub"
            ],
            "time": "2020-03-05T15:02:03+00:00"
        },
        {
            "name": "phpunit/dbunit",
            "version": "3.0.3",
            "source": {
                "type": "git",
                "url": "https://github.com/sebastianbergmann/dbunit.git",
                "reference": "0fa4329e490480ab957fe7b1185ea0996ca11f44"
            },
            "dist": {
                "type": "zip",
                "url": "https://api.github.com/repos/sebastianbergmann/dbunit/zipball/0fa4329e490480ab957fe7b1185ea0996ca11f44",
                "reference": "0fa4329e490480ab957fe7b1185ea0996ca11f44",
                "shasum": ""
            },
            "require": {
                "ext-pdo": "*",
                "ext-simplexml": "*",
                "php": "^7.0",
                "phpunit/phpunit": "^6.0",
                "symfony/yaml": "^3.0 || ^4.0"
            },
            "type": "library",
            "extra": {
                "branch-alias": {
                    "dev-master": "3.0.x-dev"
                }
            },
            "autoload": {
                "classmap": [
                    "src/"
                ]
            },
            "notification-url": "https://packagist.org/downloads/",
            "license": [
                "BSD-3-Clause"
            ],
            "authors": [
                {
                    "name": "Sebastian Bergmann",
                    "email": "sebastian@phpunit.de",
                    "role": "lead"
                }
            ],
            "description": "PHPUnit extension for database interaction testing",
            "homepage": "https://github.com/sebastianbergmann/dbunit/",
            "keywords": [
                "database",
                "testing",
                "xunit"
            ],
            "abandoned": true,
            "time": "2018-01-23T13:32:26+00:00"
        },
        {
            "name": "phpunit/php-code-coverage",
            "version": "5.3.2",
            "source": {
                "type": "git",
                "url": "https://github.com/sebastianbergmann/php-code-coverage.git",
                "reference": "c89677919c5dd6d3b3852f230a663118762218ac"
            },
            "dist": {
                "type": "zip",
                "url": "https://api.github.com/repos/sebastianbergmann/php-code-coverage/zipball/c89677919c5dd6d3b3852f230a663118762218ac",
                "reference": "c89677919c5dd6d3b3852f230a663118762218ac",
                "shasum": ""
            },
            "require": {
                "ext-dom": "*",
                "ext-xmlwriter": "*",
                "php": "^7.0",
                "phpunit/php-file-iterator": "^1.4.2",
                "phpunit/php-text-template": "^1.2.1",
                "phpunit/php-token-stream": "^2.0.1",
                "sebastian/code-unit-reverse-lookup": "^1.0.1",
                "sebastian/environment": "^3.0",
                "sebastian/version": "^2.0.1",
                "theseer/tokenizer": "^1.1"
            },
            "require-dev": {
                "phpunit/phpunit": "^6.0"
            },
            "suggest": {
                "ext-xdebug": "^2.5.5"
            },
            "type": "library",
            "extra": {
                "branch-alias": {
                    "dev-master": "5.3.x-dev"
                }
            },
            "autoload": {
                "classmap": [
                    "src/"
                ]
            },
            "notification-url": "https://packagist.org/downloads/",
            "license": [
                "BSD-3-Clause"
            ],
            "authors": [
                {
                    "name": "Sebastian Bergmann",
                    "email": "sebastian@phpunit.de",
                    "role": "lead"
                }
            ],
            "description": "Library that provides collection, processing, and rendering functionality for PHP code coverage information.",
            "homepage": "https://github.com/sebastianbergmann/php-code-coverage",
            "keywords": [
                "coverage",
                "testing",
                "xunit"
            ],
            "time": "2018-04-06T15:36:58+00:00"
        },
        {
            "name": "phpunit/php-file-iterator",
            "version": "1.4.5",
            "source": {
                "type": "git",
                "url": "https://github.com/sebastianbergmann/php-file-iterator.git",
                "reference": "730b01bc3e867237eaac355e06a36b85dd93a8b4"
            },
            "dist": {
                "type": "zip",
                "url": "https://api.github.com/repos/sebastianbergmann/php-file-iterator/zipball/730b01bc3e867237eaac355e06a36b85dd93a8b4",
                "reference": "730b01bc3e867237eaac355e06a36b85dd93a8b4",
                "shasum": ""
            },
            "require": {
                "php": ">=5.3.3"
            },
            "type": "library",
            "extra": {
                "branch-alias": {
                    "dev-master": "1.4.x-dev"
                }
            },
            "autoload": {
                "classmap": [
                    "src/"
                ]
            },
            "notification-url": "https://packagist.org/downloads/",
            "license": [
                "BSD-3-Clause"
            ],
            "authors": [
                {
                    "name": "Sebastian Bergmann",
                    "email": "sb@sebastian-bergmann.de",
                    "role": "lead"
                }
            ],
            "description": "FilterIterator implementation that filters files based on a list of suffixes.",
            "homepage": "https://github.com/sebastianbergmann/php-file-iterator/",
            "keywords": [
                "filesystem",
                "iterator"
            ],
            "time": "2017-11-27T13:52:08+00:00"
        },
        {
            "name": "phpunit/php-text-template",
            "version": "1.2.1",
            "source": {
                "type": "git",
                "url": "https://github.com/sebastianbergmann/php-text-template.git",
                "reference": "31f8b717e51d9a2afca6c9f046f5d69fc27c8686"
            },
            "dist": {
                "type": "zip",
                "url": "https://api.github.com/repos/sebastianbergmann/php-text-template/zipball/31f8b717e51d9a2afca6c9f046f5d69fc27c8686",
                "reference": "31f8b717e51d9a2afca6c9f046f5d69fc27c8686",
                "shasum": ""
            },
            "require": {
                "php": ">=5.3.3"
            },
            "type": "library",
            "autoload": {
                "classmap": [
                    "src/"
                ]
            },
            "notification-url": "https://packagist.org/downloads/",
            "license": [
                "BSD-3-Clause"
            ],
            "authors": [
                {
                    "name": "Sebastian Bergmann",
                    "email": "sebastian@phpunit.de",
                    "role": "lead"
                }
            ],
            "description": "Simple template engine.",
            "homepage": "https://github.com/sebastianbergmann/php-text-template/",
            "keywords": [
                "template"
            ],
            "time": "2015-06-21T13:50:34+00:00"
        },
        {
            "name": "phpunit/php-timer",
            "version": "1.0.9",
            "source": {
                "type": "git",
                "url": "https://github.com/sebastianbergmann/php-timer.git",
                "reference": "3dcf38ca72b158baf0bc245e9184d3fdffa9c46f"
            },
            "dist": {
                "type": "zip",
                "url": "https://api.github.com/repos/sebastianbergmann/php-timer/zipball/3dcf38ca72b158baf0bc245e9184d3fdffa9c46f",
                "reference": "3dcf38ca72b158baf0bc245e9184d3fdffa9c46f",
                "shasum": ""
            },
            "require": {
                "php": "^5.3.3 || ^7.0"
            },
            "require-dev": {
                "phpunit/phpunit": "^4.8.35 || ^5.7 || ^6.0"
            },
            "type": "library",
            "extra": {
                "branch-alias": {
                    "dev-master": "1.0-dev"
                }
            },
            "autoload": {
                "classmap": [
                    "src/"
                ]
            },
            "notification-url": "https://packagist.org/downloads/",
            "license": [
                "BSD-3-Clause"
            ],
            "authors": [
                {
                    "name": "Sebastian Bergmann",
                    "email": "sb@sebastian-bergmann.de",
                    "role": "lead"
                }
            ],
            "description": "Utility class for timing",
            "homepage": "https://github.com/sebastianbergmann/php-timer/",
            "keywords": [
                "timer"
            ],
            "time": "2017-02-26T11:10:40+00:00"
        },
        {
            "name": "phpunit/php-token-stream",
            "version": "2.0.2",
            "source": {
                "type": "git",
                "url": "https://github.com/sebastianbergmann/php-token-stream.git",
                "reference": "791198a2c6254db10131eecfe8c06670700904db"
            },
            "dist": {
                "type": "zip",
                "url": "https://api.github.com/repos/sebastianbergmann/php-token-stream/zipball/791198a2c6254db10131eecfe8c06670700904db",
                "reference": "791198a2c6254db10131eecfe8c06670700904db",
                "shasum": ""
            },
            "require": {
                "ext-tokenizer": "*",
                "php": "^7.0"
            },
            "require-dev": {
                "phpunit/phpunit": "^6.2.4"
            },
            "type": "library",
            "extra": {
                "branch-alias": {
                    "dev-master": "2.0-dev"
                }
            },
            "autoload": {
                "classmap": [
                    "src/"
                ]
            },
            "notification-url": "https://packagist.org/downloads/",
            "license": [
                "BSD-3-Clause"
            ],
            "authors": [
                {
                    "name": "Sebastian Bergmann",
                    "email": "sebastian@phpunit.de"
                }
            ],
            "description": "Wrapper around PHP's tokenizer extension.",
            "homepage": "https://github.com/sebastianbergmann/php-token-stream/",
            "keywords": [
                "tokenizer"
            ],
            "abandoned": true,
            "time": "2017-11-27T05:48:46+00:00"
        },
        {
            "name": "phpunit/phpunit",
            "version": "6.5.14",
            "source": {
                "type": "git",
                "url": "https://github.com/sebastianbergmann/phpunit.git",
                "reference": "bac23fe7ff13dbdb461481f706f0e9fe746334b7"
            },
            "dist": {
                "type": "zip",
                "url": "https://api.github.com/repos/sebastianbergmann/phpunit/zipball/bac23fe7ff13dbdb461481f706f0e9fe746334b7",
                "reference": "bac23fe7ff13dbdb461481f706f0e9fe746334b7",
                "shasum": ""
            },
            "require": {
                "ext-dom": "*",
                "ext-json": "*",
                "ext-libxml": "*",
                "ext-mbstring": "*",
                "ext-xml": "*",
                "myclabs/deep-copy": "^1.6.1",
                "phar-io/manifest": "^1.0.1",
                "phar-io/version": "^1.0",
                "php": "^7.0",
                "phpspec/prophecy": "^1.7",
                "phpunit/php-code-coverage": "^5.3",
                "phpunit/php-file-iterator": "^1.4.3",
                "phpunit/php-text-template": "^1.2.1",
                "phpunit/php-timer": "^1.0.9",
                "phpunit/phpunit-mock-objects": "^5.0.9",
                "sebastian/comparator": "^2.1",
                "sebastian/diff": "^2.0",
                "sebastian/environment": "^3.1",
                "sebastian/exporter": "^3.1",
                "sebastian/global-state": "^2.0",
                "sebastian/object-enumerator": "^3.0.3",
                "sebastian/resource-operations": "^1.0",
                "sebastian/version": "^2.0.1"
            },
            "conflict": {
                "phpdocumentor/reflection-docblock": "3.0.2",
                "phpunit/dbunit": "<3.0"
            },
            "require-dev": {
                "ext-pdo": "*"
            },
            "suggest": {
                "ext-xdebug": "*",
                "phpunit/php-invoker": "^1.1"
            },
            "bin": [
                "phpunit"
            ],
            "type": "library",
            "extra": {
                "branch-alias": {
                    "dev-master": "6.5.x-dev"
                }
            },
            "autoload": {
                "classmap": [
                    "src/"
                ]
            },
            "notification-url": "https://packagist.org/downloads/",
            "license": [
                "BSD-3-Clause"
            ],
            "authors": [
                {
                    "name": "Sebastian Bergmann",
                    "email": "sebastian@phpunit.de",
                    "role": "lead"
                }
            ],
            "description": "The PHP Unit Testing framework.",
            "homepage": "https://phpunit.de/",
            "keywords": [
                "phpunit",
                "testing",
                "xunit"
            ],
            "time": "2019-02-01T05:22:47+00:00"
        },
        {
            "name": "phpunit/phpunit-mock-objects",
            "version": "5.0.10",
            "source": {
                "type": "git",
                "url": "https://github.com/sebastianbergmann/phpunit-mock-objects.git",
                "reference": "cd1cf05c553ecfec36b170070573e540b67d3f1f"
            },
            "dist": {
                "type": "zip",
                "url": "https://api.github.com/repos/sebastianbergmann/phpunit-mock-objects/zipball/cd1cf05c553ecfec36b170070573e540b67d3f1f",
                "reference": "cd1cf05c553ecfec36b170070573e540b67d3f1f",
                "shasum": ""
            },
            "require": {
                "doctrine/instantiator": "^1.0.5",
                "php": "^7.0",
                "phpunit/php-text-template": "^1.2.1",
                "sebastian/exporter": "^3.1"
            },
            "conflict": {
                "phpunit/phpunit": "<6.0"
            },
            "require-dev": {
                "phpunit/phpunit": "^6.5.11"
            },
            "suggest": {
                "ext-soap": "*"
            },
            "type": "library",
            "extra": {
                "branch-alias": {
                    "dev-master": "5.0.x-dev"
                }
            },
            "autoload": {
                "classmap": [
                    "src/"
                ]
            },
            "notification-url": "https://packagist.org/downloads/",
            "license": [
                "BSD-3-Clause"
            ],
            "authors": [
                {
                    "name": "Sebastian Bergmann",
                    "email": "sebastian@phpunit.de",
                    "role": "lead"
                }
            ],
            "description": "Mock Object library for PHPUnit",
            "homepage": "https://github.com/sebastianbergmann/phpunit-mock-objects/",
            "keywords": [
                "mock",
                "xunit"
            ],
            "abandoned": true,
            "time": "2018-08-09T05:50:03+00:00"
        },
        {
            "name": "sebastian/code-unit-reverse-lookup",
            "version": "1.0.1",
            "source": {
                "type": "git",
                "url": "https://github.com/sebastianbergmann/code-unit-reverse-lookup.git",
                "reference": "4419fcdb5eabb9caa61a27c7a1db532a6b55dd18"
            },
            "dist": {
                "type": "zip",
                "url": "https://api.github.com/repos/sebastianbergmann/code-unit-reverse-lookup/zipball/4419fcdb5eabb9caa61a27c7a1db532a6b55dd18",
                "reference": "4419fcdb5eabb9caa61a27c7a1db532a6b55dd18",
                "shasum": ""
            },
            "require": {
                "php": "^5.6 || ^7.0"
            },
            "require-dev": {
                "phpunit/phpunit": "^5.7 || ^6.0"
            },
            "type": "library",
            "extra": {
                "branch-alias": {
                    "dev-master": "1.0.x-dev"
                }
            },
            "autoload": {
                "classmap": [
                    "src/"
                ]
            },
            "notification-url": "https://packagist.org/downloads/",
            "license": [
                "BSD-3-Clause"
            ],
            "authors": [
                {
                    "name": "Sebastian Bergmann",
                    "email": "sebastian@phpunit.de"
                }
            ],
            "description": "Looks up which function or method a line of code belongs to",
            "homepage": "https://github.com/sebastianbergmann/code-unit-reverse-lookup/",
            "time": "2017-03-04T06:30:41+00:00"
        },
        {
            "name": "sebastian/comparator",
            "version": "2.1.3",
            "source": {
                "type": "git",
                "url": "https://github.com/sebastianbergmann/comparator.git",
                "reference": "34369daee48eafb2651bea869b4b15d75ccc35f9"
            },
            "dist": {
                "type": "zip",
                "url": "https://api.github.com/repos/sebastianbergmann/comparator/zipball/34369daee48eafb2651bea869b4b15d75ccc35f9",
                "reference": "34369daee48eafb2651bea869b4b15d75ccc35f9",
                "shasum": ""
            },
            "require": {
                "php": "^7.0",
                "sebastian/diff": "^2.0 || ^3.0",
                "sebastian/exporter": "^3.1"
            },
            "require-dev": {
                "phpunit/phpunit": "^6.4"
            },
            "type": "library",
            "extra": {
                "branch-alias": {
                    "dev-master": "2.1.x-dev"
                }
            },
            "autoload": {
                "classmap": [
                    "src/"
                ]
            },
            "notification-url": "https://packagist.org/downloads/",
            "license": [
                "BSD-3-Clause"
            ],
            "authors": [
                {
                    "name": "Jeff Welch",
                    "email": "whatthejeff@gmail.com"
                },
                {
                    "name": "Volker Dusch",
                    "email": "github@wallbash.com"
                },
                {
                    "name": "Bernhard Schussek",
                    "email": "bschussek@2bepublished.at"
                },
                {
                    "name": "Sebastian Bergmann",
                    "email": "sebastian@phpunit.de"
                }
            ],
            "description": "Provides the functionality to compare PHP values for equality",
            "homepage": "https://github.com/sebastianbergmann/comparator",
            "keywords": [
                "comparator",
                "compare",
                "equality"
            ],
            "time": "2018-02-01T13:46:46+00:00"
        },
        {
            "name": "sebastian/diff",
            "version": "2.0.1",
            "source": {
                "type": "git",
                "url": "https://github.com/sebastianbergmann/diff.git",
                "reference": "347c1d8b49c5c3ee30c7040ea6fc446790e6bddd"
            },
            "dist": {
                "type": "zip",
                "url": "https://api.github.com/repos/sebastianbergmann/diff/zipball/347c1d8b49c5c3ee30c7040ea6fc446790e6bddd",
                "reference": "347c1d8b49c5c3ee30c7040ea6fc446790e6bddd",
                "shasum": ""
            },
            "require": {
                "php": "^7.0"
            },
            "require-dev": {
                "phpunit/phpunit": "^6.2"
            },
            "type": "library",
            "extra": {
                "branch-alias": {
                    "dev-master": "2.0-dev"
                }
            },
            "autoload": {
                "classmap": [
                    "src/"
                ]
            },
            "notification-url": "https://packagist.org/downloads/",
            "license": [
                "BSD-3-Clause"
            ],
            "authors": [
                {
                    "name": "Kore Nordmann",
                    "email": "mail@kore-nordmann.de"
                },
                {
                    "name": "Sebastian Bergmann",
                    "email": "sebastian@phpunit.de"
                }
            ],
            "description": "Diff implementation",
            "homepage": "https://github.com/sebastianbergmann/diff",
            "keywords": [
                "diff"
            ],
            "time": "2017-08-03T08:09:46+00:00"
        },
        {
            "name": "sebastian/environment",
            "version": "3.1.0",
            "source": {
                "type": "git",
                "url": "https://github.com/sebastianbergmann/environment.git",
                "reference": "cd0871b3975fb7fc44d11314fd1ee20925fce4f5"
            },
            "dist": {
                "type": "zip",
                "url": "https://api.github.com/repos/sebastianbergmann/environment/zipball/cd0871b3975fb7fc44d11314fd1ee20925fce4f5",
                "reference": "cd0871b3975fb7fc44d11314fd1ee20925fce4f5",
                "shasum": ""
            },
            "require": {
                "php": "^7.0"
            },
            "require-dev": {
                "phpunit/phpunit": "^6.1"
            },
            "type": "library",
            "extra": {
                "branch-alias": {
                    "dev-master": "3.1.x-dev"
                }
            },
            "autoload": {
                "classmap": [
                    "src/"
                ]
            },
            "notification-url": "https://packagist.org/downloads/",
            "license": [
                "BSD-3-Clause"
            ],
            "authors": [
                {
                    "name": "Sebastian Bergmann",
                    "email": "sebastian@phpunit.de"
                }
            ],
            "description": "Provides functionality to handle HHVM/PHP environments",
            "homepage": "http://www.github.com/sebastianbergmann/environment",
            "keywords": [
                "Xdebug",
                "environment",
                "hhvm"
            ],
            "time": "2017-07-01T08:51:00+00:00"
        },
        {
            "name": "sebastian/exporter",
            "version": "3.1.2",
            "source": {
                "type": "git",
                "url": "https://github.com/sebastianbergmann/exporter.git",
                "reference": "68609e1261d215ea5b21b7987539cbfbe156ec3e"
            },
            "dist": {
                "type": "zip",
                "url": "https://api.github.com/repos/sebastianbergmann/exporter/zipball/68609e1261d215ea5b21b7987539cbfbe156ec3e",
                "reference": "68609e1261d215ea5b21b7987539cbfbe156ec3e",
                "shasum": ""
            },
            "require": {
                "php": "^7.0",
                "sebastian/recursion-context": "^3.0"
            },
            "require-dev": {
                "ext-mbstring": "*",
                "phpunit/phpunit": "^6.0"
            },
            "type": "library",
            "extra": {
                "branch-alias": {
                    "dev-master": "3.1.x-dev"
                }
            },
            "autoload": {
                "classmap": [
                    "src/"
                ]
            },
            "notification-url": "https://packagist.org/downloads/",
            "license": [
                "BSD-3-Clause"
            ],
            "authors": [
                {
                    "name": "Sebastian Bergmann",
                    "email": "sebastian@phpunit.de"
                },
                {
                    "name": "Jeff Welch",
                    "email": "whatthejeff@gmail.com"
                },
                {
                    "name": "Volker Dusch",
                    "email": "github@wallbash.com"
                },
                {
                    "name": "Adam Harvey",
                    "email": "aharvey@php.net"
                },
                {
                    "name": "Bernhard Schussek",
                    "email": "bschussek@gmail.com"
                }
            ],
            "description": "Provides the functionality to export PHP variables for visualization",
            "homepage": "http://www.github.com/sebastianbergmann/exporter",
            "keywords": [
                "export",
                "exporter"
            ],
            "time": "2019-09-14T09:02:43+00:00"
        },
        {
            "name": "sebastian/global-state",
            "version": "2.0.0",
            "source": {
                "type": "git",
                "url": "https://github.com/sebastianbergmann/global-state.git",
                "reference": "e8ba02eed7bbbb9e59e43dedd3dddeff4a56b0c4"
            },
            "dist": {
                "type": "zip",
                "url": "https://api.github.com/repos/sebastianbergmann/global-state/zipball/e8ba02eed7bbbb9e59e43dedd3dddeff4a56b0c4",
                "reference": "e8ba02eed7bbbb9e59e43dedd3dddeff4a56b0c4",
                "shasum": ""
            },
            "require": {
                "php": "^7.0"
            },
            "require-dev": {
                "phpunit/phpunit": "^6.0"
            },
            "suggest": {
                "ext-uopz": "*"
            },
            "type": "library",
            "extra": {
                "branch-alias": {
                    "dev-master": "2.0-dev"
                }
            },
            "autoload": {
                "classmap": [
                    "src/"
                ]
            },
            "notification-url": "https://packagist.org/downloads/",
            "license": [
                "BSD-3-Clause"
            ],
            "authors": [
                {
                    "name": "Sebastian Bergmann",
                    "email": "sebastian@phpunit.de"
                }
            ],
            "description": "Snapshotting of global state",
            "homepage": "http://www.github.com/sebastianbergmann/global-state",
            "keywords": [
                "global state"
            ],
            "time": "2017-04-27T15:39:26+00:00"
        },
        {
            "name": "sebastian/object-enumerator",
            "version": "3.0.3",
            "source": {
                "type": "git",
                "url": "https://github.com/sebastianbergmann/object-enumerator.git",
                "reference": "7cfd9e65d11ffb5af41198476395774d4c8a84c5"
            },
            "dist": {
                "type": "zip",
                "url": "https://api.github.com/repos/sebastianbergmann/object-enumerator/zipball/7cfd9e65d11ffb5af41198476395774d4c8a84c5",
                "reference": "7cfd9e65d11ffb5af41198476395774d4c8a84c5",
                "shasum": ""
            },
            "require": {
                "php": "^7.0",
                "sebastian/object-reflector": "^1.1.1",
                "sebastian/recursion-context": "^3.0"
            },
            "require-dev": {
                "phpunit/phpunit": "^6.0"
            },
            "type": "library",
            "extra": {
                "branch-alias": {
                    "dev-master": "3.0.x-dev"
                }
            },
            "autoload": {
                "classmap": [
                    "src/"
                ]
            },
            "notification-url": "https://packagist.org/downloads/",
            "license": [
                "BSD-3-Clause"
            ],
            "authors": [
                {
                    "name": "Sebastian Bergmann",
                    "email": "sebastian@phpunit.de"
                }
            ],
            "description": "Traverses array structures and object graphs to enumerate all referenced objects",
            "homepage": "https://github.com/sebastianbergmann/object-enumerator/",
            "time": "2017-08-03T12:35:26+00:00"
        },
        {
            "name": "sebastian/object-reflector",
            "version": "1.1.1",
            "source": {
                "type": "git",
                "url": "https://github.com/sebastianbergmann/object-reflector.git",
                "reference": "773f97c67f28de00d397be301821b06708fca0be"
            },
            "dist": {
                "type": "zip",
                "url": "https://api.github.com/repos/sebastianbergmann/object-reflector/zipball/773f97c67f28de00d397be301821b06708fca0be",
                "reference": "773f97c67f28de00d397be301821b06708fca0be",
                "shasum": ""
            },
            "require": {
                "php": "^7.0"
            },
            "require-dev": {
                "phpunit/phpunit": "^6.0"
            },
            "type": "library",
            "extra": {
                "branch-alias": {
                    "dev-master": "1.1-dev"
                }
            },
            "autoload": {
                "classmap": [
                    "src/"
                ]
            },
            "notification-url": "https://packagist.org/downloads/",
            "license": [
                "BSD-3-Clause"
            ],
            "authors": [
                {
                    "name": "Sebastian Bergmann",
                    "email": "sebastian@phpunit.de"
                }
            ],
            "description": "Allows reflection of object attributes, including inherited and non-public ones",
            "homepage": "https://github.com/sebastianbergmann/object-reflector/",
            "time": "2017-03-29T09:07:27+00:00"
        },
        {
            "name": "sebastian/recursion-context",
            "version": "3.0.0",
            "source": {
                "type": "git",
                "url": "https://github.com/sebastianbergmann/recursion-context.git",
                "reference": "5b0cd723502bac3b006cbf3dbf7a1e3fcefe4fa8"
            },
            "dist": {
                "type": "zip",
                "url": "https://api.github.com/repos/sebastianbergmann/recursion-context/zipball/5b0cd723502bac3b006cbf3dbf7a1e3fcefe4fa8",
                "reference": "5b0cd723502bac3b006cbf3dbf7a1e3fcefe4fa8",
                "shasum": ""
            },
            "require": {
                "php": "^7.0"
            },
            "require-dev": {
                "phpunit/phpunit": "^6.0"
            },
            "type": "library",
            "extra": {
                "branch-alias": {
                    "dev-master": "3.0.x-dev"
                }
            },
            "autoload": {
                "classmap": [
                    "src/"
                ]
            },
            "notification-url": "https://packagist.org/downloads/",
            "license": [
                "BSD-3-Clause"
            ],
            "authors": [
                {
                    "name": "Jeff Welch",
                    "email": "whatthejeff@gmail.com"
                },
                {
                    "name": "Sebastian Bergmann",
                    "email": "sebastian@phpunit.de"
                },
                {
                    "name": "Adam Harvey",
                    "email": "aharvey@php.net"
                }
            ],
            "description": "Provides functionality to recursively process PHP variables",
            "homepage": "http://www.github.com/sebastianbergmann/recursion-context",
            "time": "2017-03-03T06:23:57+00:00"
        },
        {
            "name": "sebastian/resource-operations",
            "version": "1.0.0",
            "source": {
                "type": "git",
                "url": "https://github.com/sebastianbergmann/resource-operations.git",
                "reference": "ce990bb21759f94aeafd30209e8cfcdfa8bc3f52"
            },
            "dist": {
                "type": "zip",
                "url": "https://api.github.com/repos/sebastianbergmann/resource-operations/zipball/ce990bb21759f94aeafd30209e8cfcdfa8bc3f52",
                "reference": "ce990bb21759f94aeafd30209e8cfcdfa8bc3f52",
                "shasum": ""
            },
            "require": {
                "php": ">=5.6.0"
            },
            "type": "library",
            "extra": {
                "branch-alias": {
                    "dev-master": "1.0.x-dev"
                }
            },
            "autoload": {
                "classmap": [
                    "src/"
                ]
            },
            "notification-url": "https://packagist.org/downloads/",
            "license": [
                "BSD-3-Clause"
            ],
            "authors": [
                {
                    "name": "Sebastian Bergmann",
                    "email": "sebastian@phpunit.de"
                }
            ],
            "description": "Provides a list of PHP built-in functions that operate on resources",
            "homepage": "https://www.github.com/sebastianbergmann/resource-operations",
            "time": "2015-07-28T20:34:47+00:00"
        },
        {
            "name": "sebastian/version",
            "version": "2.0.1",
            "source": {
                "type": "git",
                "url": "https://github.com/sebastianbergmann/version.git",
                "reference": "99732be0ddb3361e16ad77b68ba41efc8e979019"
            },
            "dist": {
                "type": "zip",
                "url": "https://api.github.com/repos/sebastianbergmann/version/zipball/99732be0ddb3361e16ad77b68ba41efc8e979019",
                "reference": "99732be0ddb3361e16ad77b68ba41efc8e979019",
                "shasum": ""
            },
            "require": {
                "php": ">=5.6"
            },
            "type": "library",
            "extra": {
                "branch-alias": {
                    "dev-master": "2.0.x-dev"
                }
            },
            "autoload": {
                "classmap": [
                    "src/"
                ]
            },
            "notification-url": "https://packagist.org/downloads/",
            "license": [
                "BSD-3-Clause"
            ],
            "authors": [
                {
                    "name": "Sebastian Bergmann",
                    "email": "sebastian@phpunit.de",
                    "role": "lead"
                }
            ],
            "description": "Library that helps with managing the version number of Git-hosted PHP projects",
            "homepage": "https://github.com/sebastianbergmann/version",
            "time": "2016-10-03T07:35:21+00:00"
        },
        {
            "name": "squizlabs/php_codesniffer",
            "version": "3.5.8",
            "source": {
                "type": "git",
                "url": "https://github.com/squizlabs/PHP_CodeSniffer.git",
                "reference": "9d583721a7157ee997f235f327de038e7ea6dac4"
            },
            "dist": {
                "type": "zip",
                "url": "https://api.github.com/repos/squizlabs/PHP_CodeSniffer/zipball/9d583721a7157ee997f235f327de038e7ea6dac4",
                "reference": "9d583721a7157ee997f235f327de038e7ea6dac4",
                "shasum": ""
            },
            "require": {
                "ext-simplexml": "*",
                "ext-tokenizer": "*",
                "ext-xmlwriter": "*",
                "php": ">=5.4.0"
            },
            "require-dev": {
                "phpunit/phpunit": "^4.0 || ^5.0 || ^6.0 || ^7.0"
            },
            "bin": [
                "bin/phpcs",
                "bin/phpcbf"
            ],
            "type": "library",
            "extra": {
                "branch-alias": {
                    "dev-master": "3.x-dev"
                }
            },
            "notification-url": "https://packagist.org/downloads/",
            "license": [
                "BSD-3-Clause"
            ],
            "authors": [
                {
                    "name": "Greg Sherwood",
                    "role": "lead"
                }
            ],
            "description": "PHP_CodeSniffer tokenizes PHP, JavaScript and CSS files and detects violations of a defined set of coding standards.",
            "homepage": "https://github.com/squizlabs/PHP_CodeSniffer",
            "keywords": [
                "phpcs",
                "standards"
            ],
            "time": "2020-10-23T02:01:07+00:00"
        },
        {
            "name": "there4/slim-test-helpers",
            "version": "v2.1.3",
            "source": {
                "type": "git",
                "url": "https://github.com/there4/slim-test-helpers.git",
                "reference": "f44d2c4b2f8a08031b2a15837e8b29231cbbc1bf"
            },
            "dist": {
                "type": "zip",
                "url": "https://api.github.com/repos/there4/slim-test-helpers/zipball/f44d2c4b2f8a08031b2a15837e8b29231cbbc1bf",
                "reference": "f44d2c4b2f8a08031b2a15837e8b29231cbbc1bf",
                "shasum": ""
            },
            "require": {
                "illuminate/database": ">=4.0",
                "phpunit/dbunit": "2.*|3.*",
                "phpunit/phpunit": "^4.8|5.*|6.*",
                "slim/slim": "~3.1"
            },
            "require-dev": {
                "codeclimate/php-test-reporter": "^0.3",
                "squizlabs/php_codesniffer": "2.*"
            },
            "type": "library",
            "autoload": {
                "psr-0": {
                    "There4": "src/"
                }
            },
            "notification-url": "https://packagist.org/downloads/",
            "license": [
                "MIT"
            ],
            "authors": [
                {
                    "name": "Craig Davis",
                    "email": "craig@there4development.com"
                },
                {
                    "name": "Guillermo A. Fisher",
                    "homepage": "http://guillermoandraefisher.com"
                }
            ],
            "description": "Integration testing helpers for the Slim Framework",
            "homepage": "https://github.com/there4/slim-test-helpers",
            "keywords": [
                "slim"
            ],
            "time": "2017-09-27T13:20:14+00:00"
        },
        {
            "name": "theseer/tokenizer",
            "version": "1.1.3",
            "source": {
                "type": "git",
                "url": "https://github.com/theseer/tokenizer.git",
                "reference": "11336f6f84e16a720dae9d8e6ed5019efa85a0f9"
            },
            "dist": {
                "type": "zip",
                "url": "https://api.github.com/repos/theseer/tokenizer/zipball/11336f6f84e16a720dae9d8e6ed5019efa85a0f9",
                "reference": "11336f6f84e16a720dae9d8e6ed5019efa85a0f9",
                "shasum": ""
            },
            "require": {
                "ext-dom": "*",
                "ext-tokenizer": "*",
                "ext-xmlwriter": "*",
                "php": "^7.0"
            },
            "type": "library",
            "autoload": {
                "classmap": [
                    "src/"
                ]
            },
            "notification-url": "https://packagist.org/downloads/",
            "license": [
                "BSD-3-Clause"
            ],
            "authors": [
                {
                    "name": "Arne Blankerts",
                    "email": "arne@blankerts.de",
                    "role": "Developer"
                }
            ],
            "description": "A small library for converting tokenized PHP source code into XML and potentially other formats",
            "time": "2019-06-13T22:48:21+00:00"
        },
        {
            "name": "webmozart/assert",
            "version": "1.9.1",
            "source": {
                "type": "git",
                "url": "https://github.com/webmozart/assert.git",
                "reference": "bafc69caeb4d49c39fd0779086c03a3738cbb389"
            },
            "dist": {
                "type": "zip",
                "url": "https://api.github.com/repos/webmozart/assert/zipball/bafc69caeb4d49c39fd0779086c03a3738cbb389",
                "reference": "bafc69caeb4d49c39fd0779086c03a3738cbb389",
                "shasum": ""
            },
            "require": {
                "php": "^5.3.3 || ^7.0 || ^8.0",
                "symfony/polyfill-ctype": "^1.8"
            },
            "conflict": {
                "phpstan/phpstan": "<0.12.20",
                "vimeo/psalm": "<3.9.1"
            },
            "require-dev": {
                "phpunit/phpunit": "^4.8.36 || ^7.5.13"
            },
            "type": "library",
            "autoload": {
                "psr-4": {
                    "Webmozart\\Assert\\": "src/"
                }
            },
            "notification-url": "https://packagist.org/downloads/",
            "license": [
                "MIT"
            ],
            "authors": [
                {
                    "name": "Bernhard Schussek",
                    "email": "bschussek@gmail.com"
                }
            ],
            "description": "Assertions to validate method input/output with nice error messages.",
            "keywords": [
                "assert",
                "check",
                "validate"
            ],
            "time": "2020-07-08T17:02:28+00:00"
        }
    ],
    "aliases": [],
    "minimum-stability": "stable",
    "stability-flags": [],
    "prefer-stable": false,
    "prefer-lowest": false,
    "platform": {
        "php": ">=7.1.17"
    },
    "platform-dev": [],
<<<<<<< HEAD
=======
    "platform-overrides": {
        "php": "7.1.17"
    },
>>>>>>> a60733d2
    "plugin-api-version": "1.1.0"
}<|MERGE_RESOLUTION|>--- conflicted
+++ resolved
@@ -4,11 +4,7 @@
         "Read more about it at https://getcomposer.org/doc/01-basic-usage.md#installing-dependencies",
         "This file is @generated automatically"
     ],
-<<<<<<< HEAD
     "content-hash": "f9091fdcb49b4b578258aaf71eeb79e0",
-=======
-    "content-hash": "67ae982a5a31080949aca2807ecc8ba4",
->>>>>>> a60733d2
     "packages": [
         {
             "name": "cakephp/cache",
@@ -4977,11 +4973,5 @@
         "php": ">=7.1.17"
     },
     "platform-dev": [],
-<<<<<<< HEAD
-=======
-    "platform-overrides": {
-        "php": "7.1.17"
-    },
->>>>>>> a60733d2
     "plugin-api-version": "1.1.0"
 }