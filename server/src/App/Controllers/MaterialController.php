<?php
declare(strict_types=1);

namespace Loxya\Controllers;

use Carbon\CarbonImmutable;
use DI\Container;
use Fig\Http\Message\StatusCodeInterface as StatusCode;
use Illuminate\Database\Eloquent\Builder;
use Loxya\Config\Config;
use Loxya\Controllers\Traits\Crud;
use Loxya\Errors\Exception\ValidationException;
use Loxya\Http\Request;
use Loxya\Models\Document;
use Loxya\Models\Event;
use Loxya\Models\Material;
use Loxya\Models\Park;
use Loxya\Models\Tag;
use Loxya\Services\Auth;
use Loxya\Services\I18n;
use Loxya\Support\Collections\MaterialsCollection;
use Loxya\Support\Database\QueryAggregator;
use Loxya\Support\Pdf;
use Loxya\Support\Str;
use Psr\Http\Message\ResponseInterface;
use Psr\Http\Message\UploadedFileInterface;
use Slim\Exception\HttpBadRequestException;
use Slim\Exception\HttpNotFoundException;
use Slim\Http\Response;
use Slim\HttpCache\CacheProvider as HttpCacheProvider;

final class MaterialController extends BaseController
{
    use Crud\SoftDelete;

    private I18n $i18n;

    private HttpCacheProvider $httpCache;

    public function __construct(Container $container, I18n $i18n, HttpCacheProvider $httpCache)
    {
        parent::__construct($container);

        $this->i18n = $i18n;
        $this->httpCache = $httpCache;
    }

    // ------------------------------------------------------
    // -
    // -    Getters
    // -
    // ------------------------------------------------------

    public function getOne(Request $request, Response $response): ResponseInterface
    {
        $id = $request->getIntegerAttribute('id');
        $material = Material::findOrFail($id);

        $materialData = $this->_getSafeMaterialSerializedData($material);
        return $response->withJson($materialData, StatusCode::STATUS_OK);
    }

    public function getAll(Request $request, Response $response): ResponseInterface
    {
        $paginated = $request->getBooleanQueryParam('paginated', true);
        $limit = $request->getIntegerQueryParam('limit');
        $ascending = $request->getBooleanQueryParam('ascending', true);
        $search = $request->getStringQueryParam('search');
        $quantitiesPeriod = $request->getPeriodQueryParam('quantitiesPeriod');
        $onlyDeleted = $request->getBooleanQueryParam('deleted', false);
        $orderBy = $request->getOrderByQueryParam('orderBy', Material::class);

        // - Filtres
        $categoryId = $request->getQueryParam('category', null);
        $subCategoryId = $request->getIntegerQueryParam('subCategory');
        $parkId = $request->getIntegerQueryParam('park');
        $tags = $request->getQueryParam('tags', []);

        $isComplexeOrderBy = (
            in_array($orderBy, ['stock_quantity', 'out_of_order_quantity'], true) &&
            ($parkId !== null)
        );

        $query = Material::query()
            ->when(
                $search !== null && mb_strlen($search) >= 2,
                static fn (Builder $subQuery) => $subQuery->search($search),
            )
            ->when($onlyDeleted, static fn (Builder $subQuery) => (
                $subQuery->onlyTrashed()
            ))
            ->when(
                !$isComplexeOrderBy,
                static fn (Builder $subQuery) => (
                    $subQuery->customOrderBy($orderBy, $ascending ? 'asc' : 'desc')
                ),
            );

        //
        // - Filtres
        //

        $query = $query
            // - Catégorie.
            ->when($categoryId === 'uncategorized' || is_numeric($categoryId), static fn ($builder) => (
                $builder->where('category_id', (
                    $categoryId !== 'uncategorized' ? (int) $categoryId : null
                ))
            ))
            // - Sous-catégorie.
            ->when($subCategoryId !== null, static fn ($builder) => (
                $builder->where('sub_category_id', $subCategoryId)
            ))
            // - Parc.
            ->when($parkId !== null, static fn ($builder) => (
                $builder->inPark($parkId)
            ))
            // - Tags.
            ->when(!empty($tags) && is_array($tags), static fn ($builder) => (
                $builder->whereHas('tags', static function ($query) use ($tags) {
                    $query->whereIn('id', $tags);
                })
            ));

        //
        // - Tri complexe.
        //

        if ($isComplexeOrderBy) {
            if ($orderBy === 'stock_quantity') {
                $query
                    ->reorder(
<<<<<<< HEAD
                        $query->raw('stock_quantity'),
=======
                        'stock_quantity',
>>>>>>> 187c59c8
                        $ascending ? 'asc' : 'desc',
                    );
            }
            if ($orderBy === 'out_of_order_quantity') {
                $query
                    ->reorder(
<<<<<<< HEAD
                        $query->raw('out_of_order_quantity'),
=======
                        'out_of_order_quantity',
>>>>>>> 187c59c8
                        $ascending ? 'asc' : 'desc',
                    );
            }
        }

        //
        // - Requête + Résultat
        //

        $results = $paginated
            ? $this->paginate($request, $query, $limit)
            : ['data' => $query->get()];

        $results['data'] = Material::allWithAvailabilities($results['data'], $quantitiesPeriod);
        $results['data'] = $results['data']->map(static fn (Material $material) => (
            $material->serialize(Material::SERIALIZE_WITH_AVAILABILITY)
        ));

        $results = $paginated ? $results : $results['data'];
        return $response->withJson($results, StatusCode::STATUS_OK);
    }

    public function getAllWhileEvent(Request $request, Response $response): ResponseInterface
    {
        $eventId = $request->getIntegerAttribute('eventId');

        $currentEvent = Event::findOrFail($eventId);
        $materials = Material::orderBy('reference')->get();

        $materials = Material::allWithAvailabilities($materials, $currentEvent);
        $materials = $materials->map(static fn (Material $material) => (
            $material->serialize(Material::SERIALIZE_WITH_AVAILABILITY)
        ));

        return $response->withJson($materials, StatusCode::STATUS_OK);
    }

    public function getAllPdf(Request $request, Response $response): ResponseInterface
    {
        $onlyParkId = $request->getQueryParam('park', null);

        $parksMaterials = [];
        $parks = Park::with('materials')->get();
        foreach ($parks as $park) {
            if (is_numeric($onlyParkId) && (int) $onlyParkId !== $park->id) {
                continue;
            }

            $parkMaterials = $park->materials
                ->values();

            if ($parkMaterials->isEmpty()) {
                continue;
            }

            $parksMaterials[] = [
                'id' => $park->id,
                'name' => $park->name,
                'materials' => (new MaterialsCollection($parkMaterials))->bySubCategories(),
            ];
        }

        usort($parksMaterials, static fn ($a, $b) => strcmp($a['name'], $b['name'] ?: ''));

        // - Nom du parc (si export pour un seul parc)
        $parkOnlyName = null;
        if (is_numeric($onlyParkId)) {
            $parksName = $parks->pluck('name', 'id')->all();
            if (array_key_exists($onlyParkId, $parksName)) {
                $parkOnlyName = $parksName[$onlyParkId];
            }
        }

        $date = CarbonImmutable::now();
        $company = Config::get('companyData');
        $fileName = Str::slugify(implode('-', [
            $this->i18n->translate('materials-list'),
            $parkOnlyName ?: $company['name'],
            $date->format('Y-m-d'),
        ]));

        $pdf = Pdf::createFromTemplate('materials-list-default', $this->i18n, $fileName, [
            'date' => $date,
            'company' => $company,
            'parkOnlyName' => $parkOnlyName,
            'currency' => Config::get('currency.iso'),
            'parksMaterialsList' => $parksMaterials,
        ]);

        return $pdf->asResponse($response);
    }

    public function getDocuments(Request $request, Response $response): ResponseInterface
    {
        $id = $request->getIntegerAttribute('id');
        $material = Material::findOrFail($id);

        return $response->withJson($material->documents, StatusCode::STATUS_OK);
    }

    public function getBookings(Request $request, Response $response): ResponseInterface
    {
        $id = $request->getIntegerAttribute('id');
        $limit = $request->getQueryParam('limit', null);

        $material = Material::findOrFail($id);

        $query = (new QueryAggregator())
            // - Événements.
            ->add(Event::class, (
                $material->events()
                    ->with(['beneficiaries', 'technicians'])
                    ->with(['materials' => static function ($q) {
                        $q->reorder('name', 'asc');
                    }])
            ))
            ->orderBy('mobilization_start_date', 'desc');

        $results = $this->paginate($request, $query, is_numeric($limit) ? (int) $limit : 50);

        // - Le prefetching a été supprimé car ça ajoutait une trop grosse utilisation de la mémoire,
        //   et ralentissait beaucoup la requête.

        $useMultipleParks = Park::count() > 1;

        $results['data'] = $results['data']->map(static fn ($booking) => array_merge(
            $booking->serialize($booking::SERIALIZE_BOOKING_SUMMARY),
            [
                'pivot' => [
                    'quantity' => $booking->pivot->quantity,
                ],
                'parks' => $useMultipleParks
                    ? array_values($booking->parks)
                    : [],
            ],
        ));

        return $response->withJson($results, StatusCode::STATUS_OK);
    }

    public function getPicture(Request $request, Response $response): ResponseInterface
    {
        $id = $request->getIntegerAttribute('id');
        $material = Material::findOrFail($id);

        $picturePath = $material->picture_real_path;
        if (!$picturePath) {
            throw new HttpNotFoundException($request, "Il n'y a pas d'image pour ce matériel.");
        }

        // - Le fichier source est introuvable ...
        if (!file_exists($picturePath)) {
            throw new HttpNotFoundException($request);
        }

        /** @var Response $response */
        $response = $this->httpCache->denyCache($response);
        return $response
            ->withStatus(StatusCode::STATUS_OK)
            ->withFile($picturePath);
    }

    // ------------------------------------------------------
    // -
    // -    Setters
    // -
    // ------------------------------------------------------

    public function create(Request $request, Response $response): ResponseInterface
    {
        $postData = (array) $request->getParsedBody();
        if (empty($postData)) {
            throw new HttpBadRequestException($request, "No data was provided.");
        }

        $material = $this->_saveMaterial(null, $postData);

        $materialData = $this->_getSafeMaterialSerializedData($material);
        return $response->withJson($materialData, StatusCode::STATUS_CREATED);
    }

    public function update(Request $request, Response $response): ResponseInterface
    {
        $id = $request->getIntegerAttribute('id');
        $material = Material::findOrFail($id);

        $postData = (array) $request->getParsedBody();
        if (empty($postData)) {
            throw new HttpBadRequestException($request, "No data was provided.");
        }

        $material = $this->_saveMaterial($id, $postData);

        $materialData = $this->_getSafeMaterialSerializedData($material);
        return $response->withJson($materialData, StatusCode::STATUS_OK);
    }

    public function attachDocument(Request $request, Response $response): ResponseInterface
    {
        $id = $request->getIntegerAttribute('id');
        $material = Material::findOrFail($id);

        /** @var UploadedFileInterface[] $uploadedFiles */
        $uploadedFiles = $request->getUploadedFiles();
        if (count($uploadedFiles) !== 1) {
            throw new HttpBadRequestException($request, "Invalid number of files sent: a single file is expected.");
        }

        $file = array_values($uploadedFiles)[0];
        $document = new Document(compact('file'));
        $document->author()->associate(Auth::user());
        $material->documents()->save($document);

        return $response->withJson($document, StatusCode::STATUS_CREATED);
    }

    public function restore(Request $request, Response $response): ResponseInterface
    {
        $id = $request->getIntegerAttribute('id');
        $material = Material::staticRestore($id);

        $materialData = $this->_getSafeMaterialSerializedData($material);
        return $response->withJson($materialData, StatusCode::STATUS_OK);
    }

    // ------------------------------------------------------
    // -
    // -    Internal Methods
    // -
    // ------------------------------------------------------

    protected function _saveMaterial(?int $id, array $postData): Material
    {
        if (empty($postData)) {
            throw new \InvalidArgumentException("No data was provided.");
        }

        if (array_key_exists('stock_quantity', $postData)) {
            $stockQuantity = $postData['stock_quantity'];
            if ($stockQuantity !== null && (int) $stockQuantity < 0) {
                $postData['stock_quantity'] = 0;
            }
        }

        if (array_key_exists('out_of_order_quantity', $postData)) {
            $stockQuantity = (int) ($postData['stock_quantity'] ?? 0);
            $outOfOrderQuantity = (int) $postData['out_of_order_quantity'];
            if ($outOfOrderQuantity > $stockQuantity) {
                $outOfOrderQuantity = $stockQuantity;
                $postData['out_of_order_quantity'] = $outOfOrderQuantity;
            }
            if ($outOfOrderQuantity <= 0) {
                $postData['out_of_order_quantity'] = null;
            }
        }

        return dbTransaction(function () use ($id, $postData) {
            $material = null;
            $hasFailed = false;
            $validationErrors = [];

            try {
                /** @var Material $material */
                $material = Material::staticEdit($id, $postData);
            } catch (ValidationException $e) {
                $validationErrors = $e->getValidationErrors();
                $hasFailed = true;
            }

            if (array_key_exists('tags', $postData) && is_array($postData['tags'])) {
                $tags = [];
                foreach ($postData['tags'] as $tagId) {
                    if (empty($tagId)) {
                        continue;
                    }

                    $relatedTag = is_numeric($tagId) ? Tag::find($tagId) : null;
                    if ($relatedTag === null) {
                        $hasFailed = true;
                        $validationErrors['tags'] = [$this->i18n->translate('field-contains-invalid-values')];
                        break;
                    }

                    $tags[] = $relatedTag->id;
                }

                if (!$hasFailed) {
                    $material->tags()->sync($tags);
                }
            }

            if (array_key_exists('attributes', $postData) && is_array($postData['attributes'])) {
                $attributes = [];
                foreach ($postData['attributes'] as $attribute) {
                    if (empty($attribute['value'])) {
                        continue;
                    }

                    $attributes[$attribute['id']] = [
                        'value' => (string) $attribute['value'],
                    ];
                }

                if (!$hasFailed) {
                    $material->attributes()->sync($attributes);
                }
            }

            if ($hasFailed) {
                throw new ValidationException($validationErrors);
            }

            return $material->refresh();
        });
    }

    protected function _getSafeMaterialSerializedData(Material $material): array
    {
        return $material->serialize(Material::SERIALIZE_DETAILS);
    }
}<|MERGE_RESOLUTION|>--- conflicted
+++ resolved
@@ -130,22 +130,14 @@
             if ($orderBy === 'stock_quantity') {
                 $query
                     ->reorder(
-<<<<<<< HEAD
-                        $query->raw('stock_quantity'),
-=======
                         'stock_quantity',
->>>>>>> 187c59c8
                         $ascending ? 'asc' : 'desc',
                     );
             }
             if ($orderBy === 'out_of_order_quantity') {
                 $query
                     ->reorder(
-<<<<<<< HEAD
-                        $query->raw('out_of_order_quantity'),
-=======
                         'out_of_order_quantity',
->>>>>>> 187c59c8
                         $ascending ? 'asc' : 'desc',
                     );
             }
