<?php
declare(strict_types=1);

namespace Robert2\API\Models;

use Illuminate\Database\Eloquent\Builder;
use Illuminate\Database\Eloquent\Collection;
use Illuminate\Database\Eloquent\SoftDeletes;
use Psr\Http\Message\UploadedFileInterface;
use Ramsey\Uuid\Uuid;
use Robert2\API\Contracts\Serializable;
use Robert2\API\Models\Traits\Serializer;
use Robert2\API\Models\Traits\Taggable;
use Robert2\API\Models\Traits\TransientAttributes;
use Robert2\API\Validation\Validator as V;

class Material extends BaseModel implements Serializable
{
    use Serializer;
    use SoftDeletes;
    use Taggable;
    use TransientAttributes;

    private const PICTURE_BASEPATH = (
        DATA_FOLDER . DS . 'materials'. DS . 'picture'
    );

    protected $searchField = ['name', 'reference'];

    protected $attributes = [
        'name' => null,
        'description' => null,
        'reference' => null,
        'is_unitary' => false,
        'park_id' => null,
        'category_id' => null,
        'sub_category_id' => null,
        'rental_price' => null,
        'stock_quantity' => null,
        'out_of_order_quantity' => null,
        'replacement_price' => null,
        'is_hidden_on_bill' => false,
        'is_discountable' => true,
        'picture' => null,
        'note' => null,
    ];

    public function __construct(array $attributes = [])
    {
        parent::__construct($attributes);

        $this->validation = [
            'name' => V::notEmpty()->length(2, 191),
            'reference' => V::callback([$this, 'checkReference']),
            'picture' => V::callback([$this, 'checkPicture']),
            'park_id' => V::callback([$this, 'checkParkId']),
            'category_id' => V::optional(V::numeric()),
            'sub_category_id' => V::optional(V::numeric()),
            'rental_price' => V::callback([$this, 'checkRentalPrice']),
            'stock_quantity' => V::callback([$this, 'checkStockQuantity']),
            'out_of_order_quantity' => V::callback([$this, 'checkOutOfOrderQuantity']),
            'replacement_price' => V::optional(V::floatVal()->max(999999.99, true)),
            'is_hidden_on_bill' => V::optional(V::boolType()),
            'is_discountable' => V::optional(V::boolType()),
        ];
    }

    // ------------------------------------------------------
    // -
    // -    Validation
    // -
    // ------------------------------------------------------

    public function checkReference($value)
    {
        V::notEmpty()
            ->alnum('.,-+/_ ')
            ->length(2, 64)
            ->check($value);

        $query = static::where('reference', $value);
        if ($this->exists) {
            $query->where('id', '!=', $this->id);
        }

        if ($query->withTrashed()->exists()) {
            return 'reference-already-in-use';
        }

        return true;
    }

    public function checkPicture($picture)
    {
        if (empty($picture)) {
            return true;
        }

        if (is_string($picture)) {
            V::length(5, 191)->check($picture);
            return true;
        }

        if (!($picture instanceof UploadedFileInterface)) {
            return false;
        }
        /** @var UploadedFileInterface $picture */

        if ($picture->getError() !== UPLOAD_ERR_OK) {
            return 'no-uploaded-files';
        }

        $settings = container('settings');
        if ($picture->getSize() > $settings['maxFileUploadSize']) {
            return 'file-exceeds-max-size';
        }

        $pictureType = $picture->getClientMediaType();
        if (!in_array($pictureType, $settings['authorizedImageTypes'])) {
            return 'file-type-not-allowed';
        }

        return true;
    }

    public function checkParkId()
    {
        return V::notEmpty()->numeric();
    }

    public function checkStockQuantity()
    {
        return V::intVal()->max(100000);
    }

    public function checkOutOfOrderQuantity()
    {
        return V::optional(V::intVal()->max(100000));
    }

    public function checkRentalPrice($value)
    {
        $billingMode = container('settings')['billingMode'];
        if ($billingMode === 'none') {
            return empty($value);
        }

        return V::floatVal()->max(999999.99, true);
    }

    // ------------------------------------------------------
    // -
    // -    Relations
    // -
    // ------------------------------------------------------

    public function park()
    {
        return $this->belongsTo(Park::class);
    }

    public function category()
    {
        return $this->belongsTo(Category::class);
    }

    public function subCategory()
    {
        return $this->belongsTo(SubCategory::class);
    }

    public function attributes()
    {
        return $this->belongsToMany(Attribute::class, 'material_attributes')
            ->using(MaterialAttributesPivot::class)
            ->withPivot('value')
            ->select(['attributes.id', 'attributes.name', 'attributes.type', 'attributes.unit']);
    }

    public function events()
    {
        $selectFields = [
            'events.id',
            'title',
            'start_date',
            'end_date',
            'location',
            'is_confirmed',
            'is_archived',
            'is_return_inventory_done',
        ];
        return $this->belongsToMany(Event::class, 'event_materials')
            ->using(EventMaterial::class)
            ->withPivot('id', 'quantity')
            ->select($selectFields)
            ->orderBy('start_date', 'desc');
    }

    public function documents()
    {
        return $this->hasMany(Document::class)
            ->orderBy('name', 'asc')
            ->select(['id', 'name', 'type', 'size']);
    }

    // ------------------------------------------------------
    // -
    // -    Mutators
    // -
    // ------------------------------------------------------

    protected $appends = [
        'tags',
        'attributes',
    ];

    protected $casts = [
        'name' => 'string',
        'reference' => 'string',
        'description' => 'string',
        'is_unitary' => 'boolean',
        'park_id' => 'integer',
        'category_id' => 'integer',
        'sub_category_id' => 'integer',
        'rental_price' => 'float',
        'stock_quantity' => 'integer',
        'out_of_order_quantity' => 'integer',
        'replacement_price' => 'float',
        'is_hidden_on_bill' => 'boolean',
        'is_discountable' => 'boolean',
        'note' => 'string',
    ];

    public function getStockQuantityAttribute($value)
    {
        return $this->castAttribute('stock_quantity', $value);
    }

    public function getOutOfOrderQuantityAttribute($value)
    {
        return $this->castAttribute('out_of_order_quantity', $value);
    }

    public function getParkAttribute()
    {
        return $this->park()->first();
    }

    public function getTagsAttribute()
    {
        return $this->tags()->get();
    }

    public function getCategoryAttribute()
    {
        return $this->category()->first();
    }

    public function getAttributesAttribute()
    {
        $attributes = $this->attributes()->get();
        if (!$attributes) {
            return null;
        }

        return array_map(
            function ($attribute) {
                $type = $attribute['type'];
                $value = $attribute['pivot']['value'];
                if ($type === 'integer') {
                    $value = (int)$value;
                }
                if ($type === 'float') {
                    $value = (float)$value;
                }
                if ($type === 'boolean') {
                    $value = $value === 'true' || $value === '1';
                }
                $attribute['value'] = $value;

                unset($attribute['pivot']);
                return $attribute;
            },
            $attributes->toArray()
        );
    }

    public function getPictureRealPathAttribute()
    {
        if (empty($this->picture)) {
            return null;
        }

        // - Dans le cas d'un fichier tout juste uploadé + avant le save.
        if ($this->picture instanceof UploadedFileInterface) {
            throw new \LogicException("Impossible de récupérer le chemin de l'image avant de l'avoir persisté.");
        }

        return static::PICTURE_BASEPATH . DS . $this->picture;
    }

    public function getMissingQuantityAttribute(): int
    {
        return $this->getTransientAttribute('missing_quantity', 0);
    }

    public function getAvailableQuantityAttribute(): int
    {
        $availableQuantity = $this->getTransientAttribute('available_quantity');
        if (null !== $availableQuantity) {
            return $availableQuantity;
        }
        return (int)$this->stock_quantity - (int)$this->out_of_order_quantity;
    }

    // ------------------------------------------------------
    // -
    // -    Setters
    // -
    // ------------------------------------------------------

    protected $fillable = [
        'name',
        'reference',
        'description',
        'park_id',
        'category_id',
        'sub_category_id',
        'rental_price',
        'stock_quantity',
        'out_of_order_quantity',
        'replacement_price',
        'is_hidden_on_bill',
        'is_discountable',
        'picture',
        'note',
    ];

    public function setMissingQuantityAttribute(int $value)
    {
        $this->setTransientAttribute('missing_quantity', $value);
    }

    public function setAvailableQuantityAttribute(int $value)
    {
        $this->setTransientAttribute('available_quantity', $value);
    }

    // ------------------------------------------------------
    // -
    // -    Overwritten methods
    // -
    // ------------------------------------------------------

    public function save(array $options = [])
    {
        $hasPictureChange = $this->isDirty('picture');
        if (!$hasPictureChange) {
            return parent::save($options);
        }

        // - On valide avant d'uploader...
        if ($options['validate'] ?? true) {
            $this->validate();
        }
        $options = array_replace($options, ['validate' => false]);

        $previousPicture = $this->getOriginal('picture');
        $newPicture = $this->getAttributeFromArray('picture');

        // - Si ce n'est ni un upload de fichier, ni une "suppression" de l'image existante.
        //   On vérifie que la chaîne de caractère passée (car ça doit en être une) correspond
        //   bien à un fichier existant dans le dossier attendu, sinon on renvoi une erreur.
        $isFileUpload = $newPicture instanceof UploadedFileInterface;
        if (!empty($newPicture) && !$isFileUpload) {
            if (!is_string($newPicture)) {
                throw new \Exception(
                    "Une erreur est survenue lors de l'upload de l'image: " .
                    "Le format de l'image à uploader n'est pas pris en charge."
                );
            }

            if (!@file_exists(static::PICTURE_BASEPATH . DS . $newPicture)) {
                throw new \Exception(
                    "Une erreur est survenue lors de l'upload de l'image: " .
                    "La chaîne passée de correspond pas à un fichier existant dans le dossier de destination."
                );
            }
        }

        // - Si on a un nouvel upload d'image, on la déplace dans le bon dossier.
        if ($isFileUpload) {
            /** @var UploadedFileInterface $newPicture */
            $extension = pathinfo($newPicture->getClientFilename(), PATHINFO_EXTENSION);
            $filename = sprintf('%s.%s', Uuid::uuid4()->toString(), $extension);

            if (!is_dir(static::PICTURE_BASEPATH)) {
                mkdir(static::PICTURE_BASEPATH, 0777, true);
            }

            try {
                $newPicture->moveTo(static::PICTURE_BASEPATH . DS . $filename);
            } catch (\Throwable $e) {
                throw new \Exception(
                    "Une erreur est survenue lors de l'upload de l'image: " .
                    "L'image n'a pas pû être déplacée dans le dossier de destination."
                );
            }

            $this->picture = $filename;
        }

        $rollbackUpload = function () use ($isFileUpload, $newPicture) {
            if (!$isFileUpload) {
                return;
            }

            try {
                @unlink(static::PICTURE_BASEPATH . DS . $this->picture);
            } catch (\Throwable $e) {
                // NOTE: On ne fait rien si la suppression plante car de toute
                //       façon on est déjà dans un contexte d'erreur...
            }

            // - On remet l'`UploadedFile` en valeur de l'attribut `picture`.
            $this->picture = $newPicture;
        };

        try {
            $saved = parent::save($options);
        } catch (\Throwable $e) {
            $rollbackUpload();
            throw $e;
        }

        if (!$saved) {
            $rollbackUpload();
            return false;
        }

        // - On supprime l'ancienne image...
        if ($previousPicture !== null) {
            try {
                @unlink(static::PICTURE_BASEPATH . DS . $previousPicture);
            } catch (\Throwable $e) {
                // NOTE: On ne fait rien si la suppression plante, le fichier sera orphelin mais le
                //       plantage de sa suppression ne justifie pas qu'on unsave le matériel, etc.
            }
        }

        return true;
    }

    public function delete()
    {
        $deleted = parent::delete();

        if ($this->forceDeleting && $deleted && !empty($this->picture)) {
            try {
                @unlink(static::PICTURE_BASEPATH . DS . $this->picture);
            } catch (\Throwable $e) {
                // NOTE: On ne fait rien si la suppression plante, le fichier sera orphelin mais le
                //       plantage de sa suppression ne justifie pas qu'on undelete le matériel.
            }
        }

        return $deleted;
    }

    // ------------------------------------------------------
    // -
    // -    Custom Methods
    // -
    // ------------------------------------------------------

    public function getAllFiltered(array $conditions, bool $withDeleted = false): Builder
    {
        $parkId = array_key_exists('park_id', $conditions) ? $conditions['park_id'] : null;
        unset($conditions['park_id']);

        $builder = parent::getAllFiltered($conditions, $withDeleted);
        return $parkId ? $builder->inPark($parkId) : $builder;
    }

    // ------------------------------------------------------
    // -
    // -    "Repository" methods
    // -
    // ------------------------------------------------------

    /**
     * @param integer $parkId
     *
     * @return Collection|Material[]
     */
    public static function getParkAll(int $parkId)
    {
        return static::inPark($parkId)
            ->get();
    }

    // ------------------------------------------------------
    // -
    // -    Query Scopes
    // -
    // ------------------------------------------------------

    /**
     * Permet de récupérer uniquement le matériel lié à un parc donné.
     *
     * @param Builder $query
     * @param integer $parkId - Le parc concerné.
     *
     * @return Builder
     */
    public function scopeInPark(Builder $query, int $parkId): Builder
    {
        return $query->where(function ($query) use ($parkId) {
            $query->where(function ($subQuery) use ($parkId) {
                $subQuery
                    ->where('is_unitary', false)
                    ->where('park_id', $parkId);
            });
        });
    }

    // ------------------------------------------------------
    // -
    // -    Utils methods
    // -
    // ------------------------------------------------------

    /**
     * @param Collection|Material[] $data
     * @param string|null $start
     * @param string|null $end
     * @param integer|null $exceptEventId
     *
     * @return Collection|Material[]
     */
    public static function withAvailabilities(
        Collection $materials,
        ?string $start = null,
        ?string $end = null,
<<<<<<< HEAD
        ?int $exceptEventId = null
    ): Collection {
        if ($materials->isEmpty()) {
            return new Collection([]);
=======
        ?int $exceptEventId = null,
        ?array $concurrentEvents = null
    ): array {
        if (empty($data)) {
            return [];
>>>>>>> 1f858f0a
        }

        if ($concurrentEvents === null) {
            $concurrentEvents = [];
            if (!empty($start) || !empty($end)) {
                $query = Event::inPeriod($start, $end);
                if ($exceptEventId) {
                    $query = $query->where('id', '!=', $exceptEventId);
                }
                $concurrentEvents = $query->with('Materials')->get()->toArray();
            }
<<<<<<< HEAD
            $events = $query->with('materials')->get()->toArray();
        }

        return $materials->map(function ($material) use ($events) {
            $material = clone $material;
=======
        }

        $periods = splitPeriods($concurrentEvents);
>>>>>>> 1f858f0a

            $quantityPerPeriod = [0];
            $periods = splitPeriods($events);
            foreach ($periods as $periodIndex => $period) {
                $overlapEvents = array_filter($concurrentEvents, function ($concurrentEvent) use ($period) {
                    return (
                        strtotime($concurrentEvent['start_date']) < strtotime($period[1]) &&
                        strtotime($concurrentEvent['end_date']) > strtotime($period[0])
                    );
                });

                $quantityPerPeriod[$periodIndex] = 0;
                foreach ($overlapEvents as $event) {
                    $eventMaterials = array_column($event['materials'], null, 'id');
                    if (!array_key_exists($material->id, $eventMaterials)) {
                        continue;
                    }
                    $eventMaterial = $eventMaterials[$material->id];
                    $quantityPerPeriod[$periodIndex] += $eventMaterial['pivot']['quantity'];
                }
            }
            $usedCount = max($quantityPerPeriod);

<<<<<<< HEAD
            $availableQuantity = (int)$material->stock_quantity - (int)$material->out_of_order_quantity;
            $availableQuantity = max($availableQuantity - $usedCount, 0);
            $material->available_quantity = $availableQuantity;
=======
            $remainingQuantity = (int)$material['stock_quantity'] - (int)$material['out_of_order_quantity'];
            $material['remaining_quantity'] = max($remainingQuantity - $usedCount, 0);
        }

        return $data;
    }

    /**
     * @param integer $parkId
     *
     * @return Material[]
     */
    public static function getParkAll(int $parkId): array
    {
        return static::where('park_id', $parkId)->get()->toArray();
    }

    public static function getOneForUser(int $id, ?int $userId = null): array
    {
        $material = static::findOrFail($id);
        $materialData = $material->toArray();
>>>>>>> 1f858f0a

            return $material;
        });
    }
}<|MERGE_RESOLUTION|>--- conflicted
+++ resolved
@@ -542,18 +542,11 @@
         Collection $materials,
         ?string $start = null,
         ?string $end = null,
-<<<<<<< HEAD
-        ?int $exceptEventId = null
+        ?int $exceptEventId = null,
+        ?array $concurrentEvents = null
     ): Collection {
         if ($materials->isEmpty()) {
             return new Collection([]);
-=======
-        ?int $exceptEventId = null,
-        ?array $concurrentEvents = null
-    ): array {
-        if (empty($data)) {
-            return [];
->>>>>>> 1f858f0a
         }
 
         if ($concurrentEvents === null) {
@@ -563,22 +556,15 @@
                 if ($exceptEventId) {
                     $query = $query->where('id', '!=', $exceptEventId);
                 }
-                $concurrentEvents = $query->with('Materials')->get()->toArray();
-            }
-<<<<<<< HEAD
-            $events = $query->with('materials')->get()->toArray();
-        }
-
-        return $materials->map(function ($material) use ($events) {
+                $concurrentEvents = $query->with('materials')->get()->toArray();
+            }
+        }
+
+        return $materials->map(function ($material) use ($concurrentEvents) {
             $material = clone $material;
-=======
-        }
-
-        $periods = splitPeriods($concurrentEvents);
->>>>>>> 1f858f0a
 
             $quantityPerPeriod = [0];
-            $periods = splitPeriods($events);
+            $periods = splitPeriods($concurrentEvents);
             foreach ($periods as $periodIndex => $period) {
                 $overlapEvents = array_filter($concurrentEvents, function ($concurrentEvent) use ($period) {
                     return (
@@ -599,33 +585,9 @@
             }
             $usedCount = max($quantityPerPeriod);
 
-<<<<<<< HEAD
             $availableQuantity = (int)$material->stock_quantity - (int)$material->out_of_order_quantity;
             $availableQuantity = max($availableQuantity - $usedCount, 0);
             $material->available_quantity = $availableQuantity;
-=======
-            $remainingQuantity = (int)$material['stock_quantity'] - (int)$material['out_of_order_quantity'];
-            $material['remaining_quantity'] = max($remainingQuantity - $usedCount, 0);
-        }
-
-        return $data;
-    }
-
-    /**
-     * @param integer $parkId
-     *
-     * @return Material[]
-     */
-    public static function getParkAll(int $parkId): array
-    {
-        return static::where('park_id', $parkId)->get()->toArray();
-    }
-
-    public static function getOneForUser(int $id, ?int $userId = null): array
-    {
-        $material = static::findOrFail($id);
-        $materialData = $material->toArray();
->>>>>>> 1f858f0a
 
             return $material;
         });
