--- conflicted
+++ resolved
@@ -625,11 +625,7 @@
         if ($column === 'stock_quantity') {
             return $query
                 ->orderBy(
-<<<<<<< HEAD
-                    $query->raw('stock_quantity'),
-=======
                     'stock_quantity',
->>>>>>> 187c59c8
                     $direction,
                 );
         }
@@ -637,11 +633,7 @@
         if ($column === 'out_of_order_quantity') {
             return $query
                 ->orderBy(
-<<<<<<< HEAD
-                    $query->raw('out_of_order_quantity'),
-=======
                     'out_of_order_quantity',
->>>>>>> 187c59c8
                     $direction,
                 );
         }
