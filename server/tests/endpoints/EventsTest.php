--- conflicted
+++ resolved
@@ -222,93 +222,6 @@
                         ],
                     ]),
                 ],
-<<<<<<< HEAD
-            ]
-        ]);
-
-        $this->client->get('/api/events?start=2018-12-01&end=2018-12-31&deleted=1');
-        $this->assertStatusCode(SUCCESS_OK);
-        $this->assertResponseData(['data' => []]);
-    }
-
-    public function testGetEventsTooMuch()
-    {
-        $this->client->get('/api/events?start=2018-01-01&end=2018-12-31');
-        $this->assertStatusCode(416);
-        $this->assertErrorMessage("The retrieval period for events may not exceed 3.5 months.");
-    }
-
-    public function testGetEventNotFound()
-    {
-        $this->client->get('/api/events/999');
-        $this->assertNotFound();
-    }
-
-    public function testGetOneEvent()
-    {
-        $this->client->get('/api/events/1');
-        $this->assertStatusCode(SUCCESS_OK);
-        $this->assertResponseData([
-            'id' => 1,
-            'user_id' => 1,
-            'title' => "Premier événement",
-            'description' => null,
-            'reference' => null,
-            'start_date' => "2018-12-17 00:00:00",
-            'end_date' => "2018-12-18 23:59:59",
-            'is_confirmed' => false,
-            'is_archived' => false,
-            'location' => "Gap",
-            'is_billable' => true,
-            'is_return_inventory_done' => true,
-            'has_missing_materials' => null,
-            'has_not_returned_materials' => false,
-            'created_at' => null,
-            'updated_at' => null,
-            'deleted_at' => null,
-            'user' => [
-                'id' => 1,
-                'pseudo' => 'test1',
-                'email' => 'tester@robertmanager.net',
-                'group_id' => 'admin',
-                'person' => [
-                    'id' => 1,
-                    'user_id' => 1,
-                    'first_name' => 'Jean',
-                    'last_name' => 'Fountain',
-                    'full_name' => 'Jean Fountain',
-                    'reference' => '0001',
-                    'nickname' => null,
-                    'email' => 'tester@robertmanager.net',
-                    'phone' => null,
-                    'street' => '1, somewhere av.',
-                    'postal_code' => '1234',
-                    'locality' => 'Megacity',
-                    'country_id' => 1,
-                    'full_address' => "1, somewhere av.\n1234 Megacity",
-                    'company_id' => 1,
-                    'note' => null,
-                    'created_at' => null,
-                    'updated_at' => null,
-                    'deleted_at' => null,
-                    'company' => [
-                        'id' => 1,
-                        'legal_name' => 'Testing, Inc',
-                        'street' => '1, company st.',
-                        'postal_code' => '1234',
-                        'locality' => 'Megacity',
-                        'country_id' => 1,
-                        'full_address' => "1, company st.\n1234 Megacity",
-                        'phone' => '+4123456789',
-                        'note' => 'Just for tests',
-                        'created_at' => null,
-                        'updated_at' => null,
-                        'deleted_at' => null,
-                        'country' => [
-                            'id' => 1,
-                            'name' => 'France',
-                            'code' => 'FR',
-=======
                 'beneficiaries' => [],
                 'technicians' => [],
                 'user_id' => 1,
@@ -343,7 +256,6 @@
                             'quantity' => 1,
                             'quantity_returned' => 0,
                             'quantity_returned_broken' => 0,
->>>>>>> a30b67a9
                         ],
                     ]),
                     array_merge(MaterialsTest::data(6), [
