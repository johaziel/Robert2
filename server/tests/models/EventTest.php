<?php
declare(strict_types=1);

namespace Robert2\Tests;

use Illuminate\Database\Eloquent\ModelNotFoundException;
use Robert2\API\Errors;
use Robert2\API\Errors\ValidationException;
use Robert2\API\Models\Event;

final class EventTest extends TestCase
{
    public function testGetAll(): void
    {
        // Préparation:
        // - On s'assure qu'il n'y a aucun événement dans l'année courante.
        // - On fait en sorte que l'événement 3 se produise entre aujourd'hui et demain.
        foreach (Event::all() as $event) {
            $currentYear = date('Y');

            $start = new \Datetime($event->start_date);
            if ($start->format('Y') === $currentYear) {
                $start->add(new \DateInterval('P1Y'));
            }

            $end = new \Datetime($event->end_date);
            if ($end->format('Y') === $currentYear) {
                $end->add(new \DateInterval('P1Y'));
            }

            $event->update([
                'start_date' => $start->format('Y-m-d 00:00:00'),
                'end_date' => $end->format('Y-m-d 23:59:59'),
            ]);
        }
        $today = (new \Datetime)->format('Y-m-d 00:00:00');
        $tomorrow = (new \Datetime('tomorrow'))->format('Y-m-d 23:59:59');
        Event::where('id', 3)->update(['start_date' => $today, 'end_date' => $tomorrow]);

        // - La méthode `getAll` ne doit retourner que les événements dans l'année courante.
        $results = array_map(
            function ($result) {
                unset($result['created_at'], $result['updated_at']);
                return $result;
            },
            (new Event)->getAll()->get()->toArray()
        );
        $expected = [
            [
                'id' => 3,
                'user_id' => 1,
                'title' => "Avant-premier événement",
                'description' => null,
                'reference' => null,
                'start_date' => $today,
                'end_date' => $tomorrow,
                'is_confirmed' => false,
                'is_archived' => true,
                'location' => "Brousse",
                'is_billable' => false,
                'is_return_inventory_done' => true,
                'deleted_at' => null,
            ],
        ];
        $this->assertEquals($expected, $results);
    }

    public function testInPeriodScope(): void
    {
        // - Récupère les événements de 2018
        $result = Event::inPeriod('2018-01-01', '2018-12-31')->get();
        $expected = [
            [
                'id' => 3,
                'user_id' => 1,
                'title' => "Avant-premier événement",
                'description' => null,
                'reference' => null,
                'start_date' => "2018-12-15 00:00:00",
                'end_date' => "2018-12-16 23:59:59",
                'is_confirmed' => false,
                'is_archived' => true,
                'location' => "Brousse",
                'is_billable' => false,
                'is_return_inventory_done' => true,
                'created_at' => null,
                'updated_at' => null,
                'deleted_at' => null,
            ],
            [
                'id' => 1,
                'user_id' => 1,
                'title' => "Premier événement",
                'description' => null,
                'reference' => null,
                'start_date' => "2018-12-17 00:00:00",
                'end_date' => "2018-12-18 23:59:59",
                'is_confirmed' => false,
                'is_archived' => false,
                'location' => "Gap",
                'is_billable' => true,
                'is_return_inventory_done' => true,
                'created_at' => null,
                'updated_at' => null,
                'deleted_at' => null,
            ],
            [
                'id' => 2,
                'user_id' => 1,
                'title' => "Second événement",
                'description' => null,
                'reference' => null,
                'start_date' => "2018-12-18 00:00:00",
                'end_date' => "2018-12-19 23:59:59",
                'is_confirmed' => false,
                'is_archived' => false,
                'location' => "Lyon",
                'is_billable' => true,
                'is_return_inventory_done' => true,
                'created_at' => null,
                'updated_at' => null,
                'deleted_at' => null,
            ]
        ];
        $this->assertCount(3, $result);
        $this->assertEquals($expected, $result->toArray());

        // - Récupère les événements de la fin décembre 2018.
        $results = Event::inPeriod('2018-12-19', '2018-12-31')->get();
        $this->assertCount(1, $results);
        $this->assertEquals(2, $results[0]->id);

        // - Récupère les événements d'une journée si un seul argument est passé.
        $results = Event::inPeriod('2018-12-15')->get();
        $this->assertCount(1, $results);
        $this->assertEquals(3, $results[0]->id);

        // - Doit accepter les formats relatifs.
        $results = Event::inPeriod('first day of December 2018', 'third sat of December 2018')->get();
        $this->assertCount(1, $results);
        $this->assertEquals(3, $results[0]->id);
    }

    public function testMissingMaterials(): void
    {
        // - No missing materials for event #3
        $result = Event::find(3)->missingMaterials();
        $this->assertTrue($result->isEmpty());

        // - Get missing materials of event #1
        $result = Event::find(1)->missingMaterials();
        $this->assertCount(1, $result);
        $this->assertEquals('DBXPA2', $result->get(0)['reference']);
        $this->assertEquals(1, $result->get(0)['missing_quantity']);
    }

    public function testHasMissingMaterials(): void
    {
        // - L'événement #4 contient du matériel manquant.
        $result = Event::find(1)
            ->fill(['end_date' => (new \Datetime('tomorrow'))->format('Y-m-d H:i:s')])
            ->setAppends(['has_missing_materials']);
        $this->assertSame(true, $result->hasMissingMaterials);

        // - L'événement #3 est archivé, pas de calcul du matériel manquant.
        $result = Event::find(3)
            ->fill([
                'start_date' => (new \Datetime)->format('Y-m-d H:i:s'),
                'end_date' => (new \Datetime('tomorrow'))->format('Y-m-d H:i:s'),
            ])
            ->setAppends(['has_missing_materials']);
        $this->assertSame(null, $result->hasMissingMaterials);

        // - L'événement #3 lorsqu'il est désarchivé, ne contient pas de matériel manquant.
        $result = Event::find(3)
            ->fill([
                'is_archived' => false,
                'start_date' => (new \Datetime)->format('Y-m-d H:i:s'),
                'end_date' => (new \Datetime('tomorrow'))->format('Y-m-d H:i:s'),
            ])
            ->setAppends(['has_missing_materials']);
        $this->assertSame(false, $result->hasMissingMaterials);
    }

    public function testHasNotReturnedMaterials(): void
    {
        // - Event #1 does not have material not returned
        $result = Event::find(1)->setAppends(['has_not_returned_materials']);
        $this->assertSame(false, $result->hasNotReturnedMaterials);

        // - Event #2 have some materials not returned
        $result = Event::find(2)->setAppends(['has_not_returned_materials']);
        $this->assertSame(true, $result->hasNotReturnedMaterials);

        // - L'événement #3 est archivé, pas de calcul du matériel non retourné.
        $result = Event::find(3)->setAppends(['has_not_returned_materials']);
        $this->assertSame(null, $result->hasNotReturnedMaterials);
    }

    public function testDailyAmount()
    {
        $this->assertEquals(341.45, Event::find(1)->daily_amount);
    }

    public function testDiscountableDailyAmount()
    {
        $this->assertEquals(41.45, Event::find(1)->discountable_daily_amount);
    }

    public function testReplacementAmount()
    {
        $this->assertEquals(19808.9, Event::find(1)->replacement_amount);
    }

    public function testGetParks(): void
    {
        // - Sans matériel
        $result = Event::getParks([]);
        $this->assertEquals([], $result);

<<<<<<< HEAD
        // - Events with material from one park
        $result = Event::getParks(1);
        $this->assertEquals([1], $result);
        $result = Event::getParks(2);
        $this->assertEquals([1], $result);
        $result = Event::getParks(3);
        $this->assertEquals([1], $result);
        $result = Event::getParks(5);
        $this->assertEquals([2], $result);

        // - Event with material from two parks
        $result = Event::getParks(4);
        $this->assertEquals([2, 1], $result);
=======
        // - Events qui ont du matériel dans un seul parc
        foreach ([1, 2, 3] as $eventId) {
            $event = Event::find($eventId);
            $result = Event::getParks($event->materials);
            $this->assertEquals([1], $result);
        }
>>>>>>> 1f858f0a

        // - Event sans matériel
        $event = Event::find(6);
        $result = Event::getParks($event->materials);
        $this->assertEquals([], $result);
    }

    public function testAddSearch()
    {
        // - Retourne les événement qui ont le terme "premier" dans le titre
        $results = (new Event)->addSearch('premier')
            ->select(['id', 'title'])
            ->get();
        $this->assertEquals([
            ['id' => 1, 'title' => 'Premier événement'],
            ['id' => 3, 'title' => 'Avant-premier événement'],
        ], $results->toArray());

        // - Retourne les événements qui ont le terme "Lyon" dans la localisation
        $results = (new Event)->addSearch('Lyon', ['location'])
            ->select(['id', 'title', 'location'])
            ->get();
        $this->assertEquals([
            [
                'id' => 2,
                'title' => 'Second événement',
                'location' => 'Lyon',
            ],
        ], $results->toArray());

        // - Retourne les événements qui ont le terme "ou" dans le titre ou la localisation
        $results = (new Event)->addSearch('ou', ['title', 'location'])
            ->select(['id', 'title', 'location'])
            ->get();
        $this->assertEquals([
            [
                'id' => 3,
                'title' => 'Avant-premier événement',
                'location' => 'Brousse',
            ],
            [
                'id' => 5,
                'title' => "Kermesse de l'école des trois cailloux",
                'location' => 'Saint-Jean-la-Forêt',
            ],
        ], $results->toArray());
    }

    public function testValidateEventDates(): void
    {
        $data = [
            'user_id' => 1,
            'title' => "Test dates validation",
            'start_date' => '2020-03-01 00:00:00',
            'is_confirmed' => false,
        ];

        // - Validation pass: dates are OK
        $testData = array_merge(
            $data,
            ['end_date' => '2020-03-03 23:59:59']
        );
        (new Event($testData))->validate();

        // - Validation fail: end date is after start date
        $this->expectException(Errors\ValidationException::class);
        $this->expectExceptionCode(ERROR_VALIDATION);
        $testData = array_merge(
            $data,
            ['end_date' => '2020-02-20 23:59:59']
        );
        (new Event($testData))->validate();
    }

    public function testValidateIsArchived(): void
    {
        $dataClose = [
            'user_id' => 1,
            'title' => "Test is_archived validation",
            'start_date' => '2020-03-01 00:00:00',
            'end_date' => '2020-03-03 23:59:59',
            'is_confirmed' => false,
        ];

        // - Validation pass: event has a return inventory
        $testData = array_merge($dataClose, [
            'is_return_inventory_done' => true,
            'is_archived' => true,
        ]);
        (new Event($testData))->validate();

        // - Validation pass: event is not archived
        $testData = array_merge($dataClose, [
            'is_return_inventory_done' => true,
            'is_archived' => false,
        ]);
        (new Event($testData))->validate();

        // - Validation fails: event hos no return inventory
        $this->expectException(Errors\ValidationException::class);
        $this->expectExceptionCode(ERROR_VALIDATION);
        $testData = array_merge($dataClose, [
            'is_return_inventory_done' => false,
            'is_archived' => true,
        ]);
        (new Event($testData))->validate();
    }

    public function testValidateIsArchivedNotPast(): void
    {
        // - Validation fails: event is not past
        $this->expectException(Errors\ValidationException::class);
        $this->expectExceptionCode(ERROR_VALIDATION);
        $currentEvent = [
            'user_id' => 1,
            'title' => "Test is_archive validation failure",
            'start_date' => '2120-03-01 00:00:00',
            'end_date' => '2120-03-03 23:59:59',
            'is_confirmed' => true,
            'is_archived' => true,
        ];
        (new Event($currentEvent))->validate();
    }

    public function testValidateReference(): void
    {
        $data = [
            'user_id' => 1,
            'title' => "Test dates validation",
            'start_date' => '2020-03-01 00:00:00',
            'end_date' => '2020-03-03 23:59:59',
            'is_confirmed' => false,
        ];

        foreach (['REF1', null] as $testValue) {
            $testData = array_merge($data, ['reference' => $testValue]);
            (new Event($testData))->validate();
        }

        $this->expectException(Errors\ValidationException::class);
        $this->expectExceptionCode(ERROR_VALIDATION);
        $testData = array_merge($data, ['reference' => 'forb1dden-ch@rs']);
        (new Event($testData))->validate();
    }

    public function testGetPdfContent()
    {
        $result = (new Event)->getPdfContent(1);
        $this->assertMatchesHtmlSnapshot($result);

        $result = (new Event)->getPdfContent(2);
        $this->assertMatchesHtmlSnapshot($result);
    }

    public function testStaticEdit()
    {
        $data = [
            'title' => ' Test update ',
            'description' => '',
            'is_archived' => false,
            'beneficiaries' => [3],
            'technicians' => [
                [
                    'id' => 1,
                    'start_time' => '2018-12-15 10:00:00',
                    'end_time' => '2018-12-16 19:00:00',
                    'position' => ' Testeur ',
                ],
                [
                    'id' => 2,
                    'start_time' => '2018-12-15 09:00:00',
                    'end_time' => '2018-12-15 16:00:00',
                    'position' => 'Stagiaire observateur',
                ],
            ],
            'materials' => [
                [ 'id' => 3, 'quantity' => 20 ],
                [ 'id' => 2, 'quantity' => 3 ],
                [ 'id' => 5, 'quantity' => 14 ],
                [ 'id' => 1, 'quantity' => 8 ],
            ],
        ];

        $event = Event::staticEdit(3, $data);
        $this->assertEquals(3, $event->id);
        $this->assertEquals('Test update', $event->title);
        $this->assertNull($event->description);

        $this->assertEquals(1, count($event->beneficiaries));
        $this->assertEquals('Client Benef', $event->beneficiaries[0]['full_name']);

        $this->assertEquals(2, count($event->technicians));
        $this->assertEquals('Jean Technicien', $event->technicians[0]['technician']['full_name']);
        $this->assertEquals('2018-12-15 09:00:00', $event->technicians[0]['start_time']);
        $this->assertEquals('2018-12-15 16:00:00', $event->technicians[0]['end_time']);
        $this->assertEquals('Stagiaire observateur', $event->technicians[0]['position']);
        $this->assertEquals('Roger Rabbit', $event->technicians[1]['technician']['full_name']);
        $this->assertEquals('2018-12-15 10:00:00', $event->technicians[1]['start_time']);
        $this->assertEquals('2018-12-16 19:00:00', $event->technicians[1]['end_time']);
        $this->assertEquals('Testeur', $event->technicians[1]['position']);

        $this->assertEquals(4, count($event->materials));
        $this->assertEquals(1, $event->materials[0]['id']);
        $this->assertEquals(8, $event->materials[0]['pivot']['quantity']);
        $this->assertEquals(5, $event->materials[1]['id']);
        $this->assertEquals(14, $event->materials[1]['pivot']['quantity']);
        $this->assertEquals(2, $event->materials[2]['id']);
        $this->assertEquals(3, $event->materials[2]['pivot']['quantity']);
        $this->assertEquals(3, $event->materials[3]['id']);
        $this->assertEquals(20, $event->materials[3]['pivot']['quantity']);
    }

    public function testStaticEditBadBeneficiaries()
    {
        $data = ['beneficiaries' => 'not_an_array'];
        $this->expectException(\InvalidArgumentException::class);
        Event::staticEdit(4, $data);
    }

    public function testStaticEditBadTechnicians()
    {
        $data = ['technicians' => 'not_an_array'];
        $this->expectException(\InvalidArgumentException::class);
        Event::staticEdit(4, $data);
    }

    public function testStaticEditBadMaterials()
    {
        $data = ['materials' => 'not_an_array'];
        $this->expectException(\InvalidArgumentException::class);
        Event::staticEdit(4, $data);
    }

    public function testSyncBeneficiaries()
    {
        $beneficiaries = [2, 3];
        $event = Event::findOrFail(4);
        $event->syncBeneficiaries($beneficiaries);
        $this->assertEquals(2, count($event->beneficiaries));
        $this->assertEquals('Client Benef', $event->beneficiaries[0]['full_name']);
        $this->assertEquals('Roger Rabbit', $event->beneficiaries[1]['full_name']);
    }

    public function testSyncTechnicians()
    {
        $technicians = [
            [
                'id' => 1,
                'start_time' => '2019-03-01 08:00:00',
                'end_time' => '2019-03-01 20:00:00',
                'position' => 'Roadie déballage',
            ],
            [
                'id' => 1,
                'start_time' => '2019-04-10 08:00:00',
                'end_time' => '2019-04-10 20:00:00',
                'position' => 'Roadie remballage',
            ],
            [
                'id' => 2,
                'start_time' => '2019-03-02 10:00:00',
                'end_time' => '2019-04-09 17:00:00',
                'position' => 'Régisseur',
            ],
        ];
        $event = Event::findOrFail(4);
        $event->syncTechnicians($technicians);
        $this->assertEquals(3, count($event->technicians));
        $this->assertEquals('Roger Rabbit', $event->technicians[0]['technician']['full_name']);
        $this->assertEquals('2019-03-01 08:00:00', $event->technicians[0]['start_time']);
        $this->assertEquals('2019-03-01 20:00:00', $event->technicians[0]['end_time']);
        $this->assertEquals('Roadie déballage', $event->technicians[0]['position']);
        $this->assertEquals('Jean Technicien', $event->technicians[1]['technician']['full_name']);
        $this->assertEquals('2019-03-02 10:00:00', $event->technicians[1]['start_time']);
        $this->assertEquals('2019-04-09 17:00:00', $event->technicians[1]['end_time']);
        $this->assertEquals('Régisseur', $event->technicians[1]['position']);
        $this->assertEquals('Roger Rabbit', $event->technicians[2]['technician']['full_name']);
        $this->assertEquals('2019-04-10 08:00:00', $event->technicians[2]['start_time']);
        $this->assertEquals('2019-04-10 20:00:00', $event->technicians[2]['end_time']);
        $this->assertEquals('Roadie remballage', $event->technicians[2]['position']);
    }

    public function testSyncTechniciansValidationErrors()
    {
        $technicians = [
            [
                'id' => 1,
                'start_time' => '2019-03-02 08:00:00',
                'end_time' => '2019-03-01 20:00:00',
                'position' => 'Roadie déballage',
            ],
            [
                'id' => 2,
                'start_time' => '2019-04-10 10:00:00',
                'end_time' => '2019-04-11 17:00:00',
                'position' => 'Régisseur',
            ],
        ];
        $event = Event::findOrFail(4);

        $errors = null;
        try {
            $event->syncTechnicians($technicians);
        } catch (ValidationException $e) {
            $errors = $e->getValidationErrors();
        }

        $expectedErrors = [
            1 => [
                'start_time' => ['End date must be later than start date'],
                'end_time' => ['End date must be later than start date'],
            ],
            2 => [
                'start_time' => ['Assignment of this technician ends after the event.'],
                'end_time' => ['Assignment of this technician ends after the event.'],
            ],
        ];
        $this->assertEquals($expectedErrors, $errors);
    }

    public function testSyncMaterials()
    {
        $materials = [
            [ 'id' => 2, 'quantity' => 4 ],
            [ 'id' => 1, 'quantity' => 7 ],
        ];
        $event = Event::findOrFail(4);
        $event->syncMaterials($materials);
        $this->assertEquals(2, count($event->materials));
        $this->assertEquals(2, $event->materials[0]['id']);
        $this->assertEquals(4, $event->materials[0]['pivot']['quantity']);
        $this->assertEquals(1, $event->materials[1]['id']);
        $this->assertEquals(7, $event->materials[1]['pivot']['quantity']);
    }

    public function testDuplicateNotFound()
    {
        $this->expectException(ModelNotFoundException::class);
        Event::duplicate(999, []);
    }

    public function testDuplicateBadData()
    {
        $newEventData = ['user_id' => 1];
        $this->expectException(ValidationException::class);
        Event::duplicate(1, $newEventData);
    }

    public function testDuplicate()
    {
        $newEventData = [
            'user_id' => 1,
            'start_date' => '2021-08-01 00:00:00',
            'end_date' => '2021-08-02 23:59:59',
        ];
        $newEvent = Event::duplicate(1, $newEventData);
        $expected = [
            'id' => 7,
            'user_id' => 1,
            'reference' => null,
            'title' => 'Premier événement',
            'description' => null,
            'start_date' => '2021-08-01 00:00:00',
            'end_date' => '2021-08-02 23:59:59',
            'is_confirmed' => false,
            'is_archived' => false,
            'location' => 'Gap',
            'is_billable' => true,
            'is_return_inventory_done' => false,
        ];

        $newEventData = $newEvent->setAppends([])->attributesToArray();
        unset(
            $newEventData['created_at'],
            $newEventData['updated_at'],
            $newEventData['deleted_at']
        );

        $this->assertEquals($expected, $newEventData);
        $this->assertCount(1, $newEvent->beneficiaries);
        $this->assertCount(2, $newEvent->technicians);
        $this->assertCount(3, $newEvent->materials);
    }

    public function testDuplicateLonger()
    {
        $newEventData = [
            'user_id' => 1,
            'start_date' => '2021-08-01 00:00:00',
            'end_date' => '2021-08-03 23:59:59', // - Un jour de plus que l'original
        ];
        $newEvent = Event::duplicate(1, $newEventData);
        $this->assertCount(2, $newEvent->technicians);
        $this->assertEquals('Roger Rabbit', $newEvent->technicians[0]['technician']['full_name']);
        $this->assertEquals('2021-08-01 09:00:00', $newEvent->technicians[0]['start_time']);
        $this->assertEquals('2021-08-02 22:00:00', $newEvent->technicians[0]['end_time']);
        $this->assertEquals('Jean Technicien', $newEvent->technicians[1]['technician']['full_name']);
        $this->assertEquals('2021-08-02 14:00:00', $newEvent->technicians[1]['start_time']);
        $this->assertEquals('2021-08-02 18:00:00', $newEvent->technicians[1]['end_time']);
    }

    public function testDuplicateHalfTime()
    {
        $newEventData = [
            'user_id' => 1,
            'start_date' => '2021-08-01 00:00:00',
            'end_date' => '2021-08-01 23:59:59', // - Un jour de moins que l'original
        ];
        $newEvent = Event::duplicate(1, $newEventData);
        $this->assertCount(1, $newEvent->technicians);
        $this->assertEquals('Roger Rabbit', $newEvent->technicians[0]['technician']['full_name']);
        $this->assertEquals('2021-08-01 09:00:00', $newEvent->technicians[0]['start_time']);
        $this->assertEquals('2021-08-01 23:45:00', $newEvent->technicians[0]['end_time']);
    }

    public function testChangeDatesLonger()
    {
        $event = Event::staticEdit(1, [
            'end_date' => '2018-12-19 23:59:59', // - Un jour de plus
        ]);
        $this->assertCount(2, $event->technicians);
        $this->assertEquals('Roger Rabbit', $event->technicians[0]['technician']['full_name']);
        $this->assertEquals('2018-12-17 09:00:00', $event->technicians[0]['start_time']);
        $this->assertEquals('2018-12-18 22:00:00', $event->technicians[0]['end_time']);
        $this->assertEquals('Jean Technicien', $event->technicians[1]['technician']['full_name']);
        $this->assertEquals('2018-12-18 14:00:00', $event->technicians[1]['start_time']);
        $this->assertEquals('2018-12-18 18:00:00', $event->technicians[1]['end_time']);
    }

    public function testChangeDatesHalfTime()
    {
        $event = Event::staticEdit(1, [
            'end_date' => '2018-12-17 23:59:59', // - Un jour de moins
        ]);
        $this->assertCount(1, $event->technicians);
        $this->assertEquals('Roger Rabbit', $event->technicians[0]['technician']['full_name']);
        $this->assertEquals('2018-12-17 09:00:00', $event->technicians[0]['start_time']);
        $this->assertEquals('2018-12-17 23:45:00', $event->technicians[0]['end_time']);
    }

    public function testGetAllNotReturned(): void
    {
        $minDate = '2018-01-01';

        // - Test à une date qui contient un événement avec inventaire fait (#1)
        $this->assertEmpty(Event::getAllNotReturned('2018-12-18', $minDate)->get()->toArray());

        // - Test à une date qui contient un événement  l'inventaire n'est pas terminé,
        //   mais qui est archivé (#3)
        $this->assertEmpty(Event::getAllNotReturned('2018-12-16', $minDate)->get()->toArray());

        // - Test à une date qui contient un événement dont l'inventaire n'est pas terminé,
        //   et qui n'est pas archivé (#4)
        $results = Event::getAllNotReturned('2019-04-10', $minDate)->get()->toArray();
        $this->assertCount(1, $results);
        $this->assertEquals(4, $results[0]['id']);
        $this->assertEquals('Concert X', $results[0]['title']);
        $this->assertEquals('2019-04-10 23:59:59', $results[0]['end_date']);

        // - Test à une date qui contient un événement non-archivé, avec inventaire non terminé,
        //   en incluant tous les événements précédents jusqu'à la date $minDate
        $results = Event::getAllNotReturned('2020-01-01', $minDate, 'withPrevious')->get()->toArray();
        $this->assertCount(2, $results);
        $this->assertEquals(4, $results[0]['id']);
        $this->assertEquals('Concert X', $results[0]['title']);
        $this->assertEquals(5, $results[1]['id']);
        $this->assertEquals('Kermesse de l\'école des trois cailloux', $results[1]['title']);

        // - Test à une date qui contient un événement dont l'inventaire n'est pas terminé,
        //   mais avec une date minimum plus récente
        $this->assertEmpty(Event::getAllNotReturned('2019-04-10', '2021-01-01')->get()->toArray());

        // - Test avec des valeurs non valides
        try {
            Event::getAllNotReturned('', '2021-01-01')->get()->toArray();
        } catch (\InvalidArgumentException $e) {
            $this->assertEquals("La date de fin à utiliser n'est pas valide.", $e->getMessage());
        }

        try {
            Event::getAllNotReturned('not-a-date', '2021-01-01')->get()->toArray();
        } catch (\InvalidArgumentException $e) {
            $this->assertEquals("La date de fin à utiliser n'est pas valide.", $e->getMessage());
        }

        try {
            Event::getAllNotReturned('2019-04-10', '')->get()->toArray();
        } catch (\InvalidArgumentException $e) {
            $this->assertEquals("La date minimale à utiliser n'est pas valide.", $e->getMessage());
        }

        try {
            Event::getAllNotReturned('2019-04-10', 'not-a-date')->get()->toArray();
        } catch (\InvalidArgumentException $e) {
            $this->assertEquals("La date minimale à utiliser n'est pas valide.", $e->getMessage());
        }
    }
}<|MERGE_RESOLUTION|>--- conflicted
+++ resolved
@@ -3,6 +3,7 @@
 
 namespace Robert2\Tests;
 
+use Illuminate\Database\Eloquent\Collection;
 use Illuminate\Database\Eloquent\ModelNotFoundException;
 use Robert2\API\Errors;
 use Robert2\API\Errors\ValidationException;
@@ -215,31 +216,15 @@
     public function testGetParks(): void
     {
         // - Sans matériel
-        $result = Event::getParks([]);
+        $result = Event::getParks(new Collection());
         $this->assertEquals([], $result);
 
-<<<<<<< HEAD
-        // - Events with material from one park
-        $result = Event::getParks(1);
-        $this->assertEquals([1], $result);
-        $result = Event::getParks(2);
-        $this->assertEquals([1], $result);
-        $result = Event::getParks(3);
-        $this->assertEquals([1], $result);
-        $result = Event::getParks(5);
-        $this->assertEquals([2], $result);
-
-        // - Event with material from two parks
-        $result = Event::getParks(4);
-        $this->assertEquals([2, 1], $result);
-=======
         // - Events qui ont du matériel dans un seul parc
         foreach ([1, 2, 3] as $eventId) {
             $event = Event::find($eventId);
             $result = Event::getParks($event->materials);
             $this->assertEquals([1], $result);
         }
->>>>>>> 1f858f0a
 
         // - Event sans matériel
         $event = Event::find(6);
